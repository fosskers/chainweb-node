--- conflicted
+++ resolved
@@ -21,20 +21,12 @@
   - hspec-core-2.5.8
   - hspec-discover-2.5.8
   - git: https://github.com/kadena-io/pact.git
-<<<<<<< HEAD
-    commit: dd02725e08ca45b17a0be2a111b027fb5a5a71da
-  - git: git@github.com:kadena-io/thyme.git
-    commit: 6ee9fcb026ebdb49b810802a981d166680d867c9
-  - git: https://github.com/LeventErkok/sbv.git
-    commit: 3dc60340634c82f39f6c5dca2b3859d10925cfdf # with exposed registerKind
-=======
     commit: 3316593a690444e0290dfc3605b55dc5aa7e43c9
   - git: https://github.com/LeventErkok/sbv.git
     commit: 3dc60340634c82f39f6c5dca2b3859d10925cfdf
   - git: git@github.com:kadena-io/thyme.git
     commit: 6ee9fcb026ebdb49b810802a981d166680d867c9
 
->>>>>>> 993918cf
 flags:
   aeson:
     cffi: true