--- conflicted
+++ resolved
@@ -284,15 +284,11 @@
 
 validateChainwebConfiguration :: Applicative l => ConfigValidation ChainwebConfiguration l
 validateChainwebConfiguration c = do
-<<<<<<< HEAD
-    validateEnableConfig validateMinerConfig (_configMiner c)
+    validateMinerConfig (_configMining c)
     case _configChainwebVersion c of
         Mainnet01 -> validateP2pConfiguration (_configP2p c)
         Testnet02 -> validateP2pConfiguration (_configP2p c)
         _ -> return ()
-=======
-    validateMinerConfig (_configMining c)
->>>>>>> 7a577b1f
 
 defaultChainwebConfiguration :: ChainwebVersion -> ChainwebConfiguration
 defaultChainwebConfiguration v = ChainwebConfiguration
