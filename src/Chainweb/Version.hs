--- conflicted
+++ resolved
@@ -530,29 +530,16 @@
 -- number of seconds we expect to pass while a miner mines on various chains,
 -- eventually succeeding on one.
 --
-<<<<<<< HEAD
-blockRate :: ChainwebVersion -> Maybe BlockRate
-blockRate Test{} = Nothing
-blockRate TimedConsensus{} = Just $ BlockRate 4
-blockRate PowConsensus{} = Just $ BlockRate 10
-blockRate TimedCPM{} = Just $ BlockRate 4
-blockRate FastTimedCPM{} = Just $ BlockRate 1
--- 120 blocks per hour, 2,880 per day, 20,160 per week, 1,048,320 per year.
-blockRate Development = Just $ BlockRate 30
-blockRate Testnet02 = Just $ BlockRate 30
-blockRate Mainnet01 = Just $ BlockRate 30
-=======
 blockRate :: ChainwebVersion -> BlockRate
 blockRate Test{} = BlockRate 0
 blockRate TimedConsensus{} = BlockRate 4
 blockRate PowConsensus{} = BlockRate 10
 blockRate TimedCPM{} = BlockRate 4
+blockRate FastTimedCPM{} = BlockRate 1
 -- 120 blocks per hour, 2,880 per day, 20,160 per week, 1,048,320 per year.
-blockRate FastTimedCPM{} = BlockRate 1
 blockRate Development = BlockRate 30
--- 120 blocks per hour, 2,880 per day, 20,160 per week, 1,048,320 per year.
 blockRate Testnet02 = BlockRate 30
->>>>>>> 5a4813e6
+blockRate Mainnet01 = BlockRate 30
 
 -- | The number of blocks to be mined after a difficulty adjustment, before
 -- considering a further adjustment. Critical for the "epoch-based" adjustment
@@ -574,7 +561,6 @@
 window Development = Just $ WindowWidth 120
 -- 120 blocks, should take 1 hour given a 30 second BlockRate.
 window Testnet02 = Just $ WindowWidth 120
-<<<<<<< HEAD
 window Mainnet01 = Just $ WindowWidth 120
 
 txSilenceEndDate :: ChainwebVersion -> Maybe (Time Micros)
@@ -586,35 +572,4 @@
 txSilenceEndDate Development = Nothing
 txSilenceEndDate Testnet02 = Nothing
 -- Thursday, 2019 December 5, 12:00 AM
-txSilenceEndDate Mainnet01 = Just . Time $ TimeSpan 1575504000000000
-
--- | The minimum factor of change that a single application of `adjust` must
--- apply to some `HashTarget` for it to be accepted. As mentioned in `adjust`,
--- this value should be above \(e = 2.71828\cdots\).
---
-newtype MinAdjustment = MinAdjustment Natural
-
--- | The Proof-of-Work `MinAdjustment` for each `ChainwebVersion`. For chainwebs
--- that do not expect to perform POW, this should be `Nothing`.
---
-minAdjust :: ChainwebVersion -> Maybe MinAdjustment
-minAdjust Test{} = Nothing
-minAdjust TimedConsensus{} = Nothing
-minAdjust PowConsensus{} = Just $ MinAdjustment 1
-minAdjust TimedCPM{} = Nothing
-minAdjust FastTimedCPM{} = Nothing
--- See `adjust` for motivation.
-minAdjust Development = Just $ MinAdjustment 1
-minAdjust Testnet02 = Just $ MinAdjustment 1
-minAdjust Mainnet01 = Just $ MinAdjustment 1
-=======
-
-txSilenceDates :: ChainwebVersion -> Maybe (Time Micros)
-txSilenceDates Test{} = Nothing
-txSilenceDates TimedConsensus{} = Nothing
-txSilenceDates PowConsensus{} = Nothing
-txSilenceDates TimedCPM{} = Nothing
-txSilenceDates FastTimedCPM{} = Nothing
-txSilenceDates Development = Nothing
-txSilenceDates Testnet02 = Nothing
->>>>>>> 5a4813e6
+txSilenceEndDate Mainnet01 = Just . Time $ TimeSpan 1575504000000000