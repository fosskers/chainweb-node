--- conflicted
+++ resolved
@@ -58,10 +58,6 @@
 -- internal modules
 
 import Chainweb.BlockHeight (BlockHeight(..))
-<<<<<<< HEAD
-import Chainweb.Graph (order)
-=======
->>>>>>> b2a308fd
 import Chainweb.Payload (MinerData(..))
 import Chainweb.Utils
 import Chainweb.Version (ChainwebVersion, chainGraphAt)
@@ -156,31 +152,16 @@
 -- | Rewards table mapping 3-month periods to their rewards
 -- according to the calculated exponential decay over 120 year period
 --
-<<<<<<< HEAD
-readRewards :: ChainwebVersion -> MinerRewards
-readRewards v =
-=======
 readRewards :: MinerRewards
 readRewards =
->>>>>>> b2a308fd
     case CSV.decode CSV.NoHeader (BL.fromStrict rawMinerRewards) of
       Left e -> error
         $ "cannot construct miner reward map: "
         <> sshow e
       Right vs -> MinerRewards $ M.fromList . V.toList . V.map formatRow $ vs
   where
-<<<<<<< HEAD
-    formatRow :: (Word64, Double) -> (BlockHeight, ParsedDecimal)
-    formatRow (!a,!b) =
-      let
-        !n = int $! order $! chainGraphAt v h
-        !m = fromRational $ toRational b
-        !h = BlockHeight $ int a
-      in (h, ParsedDecimal $! roundTo 8 (m / n))
-=======
     formatRow :: (Word64, Double) -> (BlockHeight, Decimal)
     formatRow (!a,!b) = (BlockHeight $ int a,  fromRational $ toRational b)
->>>>>>> b2a308fd
 
 -- | Read in the reward csv via TH for deployment purposes.
 --
