{-# LANGUAGE AllowAmbiguousTypes #-}
{-# LANGUAGE BangPatterns #-}
{-# LANGUAGE DerivingStrategies #-}
{-# LANGUAGE GeneralizedNewtypeDeriving #-}
{-# LANGUAGE LambdaCase #-}
{-# LANGUAGE OverloadedStrings #-}
{-# LANGUAGE RankNTypes #-}
{-# LANGUAGE ScopedTypeVariables #-}
{-# LANGUAGE TypeApplications #-}

-- |
-- Module: Chainweb.Miner.Core
-- Copyright: Copyright © 2018 - 2020 Kadena LLC.
-- License: MIT
-- Maintainer: Colin Woodbury <colin@kadena.io>
-- Stability: experimental

module Chainweb.Miner.Core
  ( HeaderBytes(..)
  , TargetBytes(..)
  , ChainBytes(..)
  , WorkBytes(..)
  , MiningResult(..)
  , usePowHash
  , mine
  , fastCheckTarget
  , injectNonce
  , callExternalMiner
  ) where

import qualified Control.Concurrent.Async as Async
import Control.Monad
import Control.Monad.Trans
import Control.Monad.Trans.Except

import Crypto.Hash.Algorithms (Blake2s_256)
import Crypto.Hash.IO

import qualified Data.ByteArray as BA
import qualified Data.ByteString.Base16 as B16
import qualified Data.ByteString.Char8 as B
import qualified Data.ByteString.Short as BS
import Data.Char (isSpace)
import Data.IORef (newIORef, readIORef, writeIORef)
import Data.Proxy (Proxy(..))
import Data.Tuple.Strict (T2(..))
import Data.Word (Word64, Word8)

import Foreign.Marshal.Alloc (allocaBytes)
import Foreign.Ptr (Ptr, castPtr)
import Foreign.Storable (peekElemOff, pokeByteOff)

import Servant.API

import System.Exit
import System.IO (hClose)
import System.Path
import qualified System.Process as P

-- internal modules

<<<<<<< HEAD
import Chainweb.BlockHeader
import Chainweb.Cut.Create
import Chainweb.Difficulty
=======
import Chainweb.BlockHeader (Nonce(..))
import Chainweb.Time hiding (second)
>>>>>>> b7ceccac
import Chainweb.Utils
import Chainweb.Version (ChainwebVersion(..))

---

-- | Encoding of @ChainId + HashTarget + BlockHeader@ to be consumed by a remote
-- Mining API.
--
newtype WorkBytes = WorkBytes { _workBytes :: B.ByteString }
    deriving newtype (MimeRender OctetStream, MimeUnrender OctetStream)

-- | The encoded form of a `BlockHeader`.
--
newtype HeaderBytes = HeaderBytes { _headerBytes :: B.ByteString }
    deriving stock (Eq, Show)
    deriving newtype (MimeRender OctetStream, MimeUnrender OctetStream)

-- | The encoded form of a `HashTarget`.
--
newtype TargetBytes = TargetBytes { _targetBytes :: B.ByteString }
    deriving stock (Eq, Show)

-- | The encoded form of a `ChainId`.
--
newtype ChainBytes = ChainBytes { _chainBytes :: B.ByteString }
    deriving stock (Eq, Show)
    deriving newtype (MimeRender OctetStream, MimeUnrender OctetStream)

-- | Select a hashing algorithm.
--
usePowHash :: ChainwebVersion -> (forall a. HashAlgorithm a => Proxy a -> f) -> f
usePowHash Test{} f = f $ Proxy @Blake2s_256
usePowHash TimedConsensus{} f = f $ Proxy @Blake2s_256
usePowHash PowConsensus{} f = f $ Proxy @Blake2s_256
usePowHash TimedCPM{} f = f $ Proxy @Blake2s_256
usePowHash FastTimedCPM{} f = f $ Proxy @Blake2s_256
usePowHash Development f = f $ Proxy @Blake2s_256
usePowHash Testnet04 f = f $ Proxy @Blake2s_256
usePowHash Mainnet01 f = f $ Proxy @Blake2s_256

-- | This Miner makes low-level assumptions about the chainweb protocol. It may
-- break if the protocol changes.
--
-- TODO: Check the chainweb version to make sure this function can handle the
-- respective version.
--
mine
  :: forall a
  . HashAlgorithm a
  => Nonce
  -> WorkHeader
  -> IO (T2 SolvedWork Word64)
mine orig@(Nonce o) work = do
    nonces <- newIORef 0
    BA.withByteArray tbytes $ \trgPtr -> do
<<<<<<< HEAD
      !ctx <- hashMutableInit @a
      new <- BA.copy hbytes $ \buf ->
          allocaBytes (powSize :: Int) $ \pow -> do

              -- inner mining loop
              --
              let go !n@(Nonce nv) = do
                      -- Compute POW hash for the nonce
                      injectNonce n buf
                      hash ctx buf pow

                      -- check whether the nonce meets the target
                      fastCheckTarget trgPtr (castPtr pow) >>= \case
                          True -> writeIORef nonces (nv - o)
                          False -> go (Nonce $ nv + 1)

              -- Start inner mining loop
              go orig
      solved <- runGet decodeSolvedWork new
      T2 solved <$> readIORef nonces
=======
        !ctx <- hashMutableInit @a
        new <- fmap HeaderBytes . BA.copy hbytes $ \buf ->
            allocaBytes (powSize :: Int) $ \pow -> do

                -- inner mining loop
                --
                let go1 0 n = return (Just n)
                    go1 !i !n@(Nonce nv) = do
                        -- Compute POW hash for the nonce
                        injectNonce n buf
                        hash ctx buf pow

                        -- check whether the nonce meets the target
                        fastCheckTarget trgPtr (castPtr pow) >>= \case
                            True -> Nothing <$ writeIORef nonces (nv - o)
                            False -> go1 (i - 1) (Nonce $ nv + 1)

                -- outer loop
                let go0 :: Int -> Time Micros -> Nonce -> IO ()
                    go0 x t !n = do
                        injectTime t buf
                        go1 x n >>= \case
                            Nothing -> return ()
                            Just n' -> do
                                t' <- getCurrentTimeIntegral
                                let TimeSpan td = diff t' t
                                    x' = round @Double (int x * 1000000 / int td) -- target 1 second
                                go0 x' t' n'

                -- Start outer mining loop
                t <- getCurrentTimeIntegral
                go0 100000 t orig
        T2 new <$> readIORef nonces
>>>>>>> b7ceccac
  where
    tbytes = runPut $ encodeHashTarget (_workHeaderTarget work)
    hbytes = BS.fromShort $ _workHeaderBytes work

    bufSize :: Int
    !bufSize = B.length hbytes

    powSize :: Int
    !powSize = hashDigestSize @a undefined

    --  Compute POW hash
    hash :: MutableContext a -> Ptr Word8 -> Ptr Word8 -> IO ()
    hash ctx buf pow = do
        hashMutableReset ctx
        BA.withByteArray ctx $ \ctxPtr -> do
            hashInternalUpdate @a ctxPtr buf $ fromIntegral bufSize
            hashInternalFinalize ctxPtr $ castPtr pow
    {-# INLINE hash #-}

-- | `injectNonce` makes low-level assumptions about the byte layout of a
-- hashed `BlockHeader`. If that layout changes, this functions need to be
-- updated. The assumption allows us to iterate on new nonces quickly.
--
-- Recall: `Nonce` contains a `Word64`, and is thus 8 bytes long.
--
-- See also: https://github.com/kadena-io/chainweb-node/wiki/Block-Header-Binary-Encoding
--
injectNonce :: Nonce -> Ptr Word8 -> IO ()
injectNonce (Nonce n) buf = pokeByteOff buf 278 n
{-# INLINE injectNonce #-}

injectTime :: Time Micros -> Ptr Word8 -> IO ()
injectTime t buf = pokeByteOff buf 8 $ encodeTimeToWord64 t
{-# INLINE injectTime #-}

-- | `PowHashNat` interprets POW hashes as unsigned 256 bit integral numbers in
-- little endian encoding, hence we compare against the target from the end of
-- the bytes first, then move toward the front 8 bytes at a time.
fastCheckTarget :: Ptr Word64 -> Ptr Word64 -> IO Bool
fastCheckTarget !trgPtr !powPtr =
    fastCheckTargetN 3 trgPtr powPtr >>= \case
        LT -> return False
        GT -> return True
        EQ -> fastCheckTargetN 2 trgPtr powPtr >>= \case
            LT -> return False
            GT -> return True
            EQ -> fastCheckTargetN 1 trgPtr powPtr >>= \case
                LT -> return False
                GT -> return True
                EQ -> fastCheckTargetN 0 trgPtr powPtr >>= \case
                    LT -> return False
                    GT -> return True
                    EQ -> return True
{-# INLINE fastCheckTarget #-}

-- | Recall that `peekElemOff` acts like `drop` for the size of the type in
-- question. Here, this is `Word64`. Since our hash is treated as a `Word256`,
-- each @n@ knocks off a `Word64`'s worth of bytes, and there would be 4 such
-- sections (64 * 4 = 256).
--
-- This must never be called for @n >= 4@.
fastCheckTargetN :: Int -> Ptr Word64 -> Ptr Word64 -> IO Ordering
fastCheckTargetN n trgPtr powPtr = compare
    <$> peekElemOff trgPtr n
    <*> peekElemOff powPtr n
{-# INLINE fastCheckTargetN #-}

data MiningResult = MiningResult
  { _mrNonceBytes :: !B.ByteString
  , _mrNumNoncesTried :: !Word64
  , _mrEstimatedHashesPerSec :: !Word64
  , _mrStderr :: B.ByteString
  }

callExternalMiner
    :: Path Absolute            -- ^ miner path
    -> [String]                 -- ^ miner extra args
    -> Bool                     -- ^ save stderr?
    -> B.ByteString             -- ^ target hash
    -> B.ByteString             -- ^ block bytes
    -> IO (Either String MiningResult)
callExternalMiner minerPath0 minerArgs saveStderr target blockBytes = do
    minerPath <- toAbsoluteFilePath minerPath0
    let args = minerArgs ++ [targetHashStr]
    P.withCreateProcess (createProcess minerPath args) go
  where
    createProcess minerPath args =
        (P.proc minerPath args) {
            P.std_in = P.CreatePipe,
            P.std_out = P.CreatePipe,
            P.std_err = P.CreatePipe
            }
    targetHashStr = B.unpack $ B16.encode target
    go (Just hstdin) (Just hstdout) (Just hstderr) ph = do
        B.hPut hstdin blockBytes
        hClose hstdin
        Async.withAsync (B.hGetContents hstdout) $ \stdoutThread ->
          Async.withAsync (errThread hstderr) $ \stderrThread ->
          runExceptT $ do
            code <- liftIO $ P.waitForProcess ph
            (outbytes, errbytes) <- liftIO ((,) <$> Async.wait stdoutThread
                                                <*> Async.wait stderrThread)
            if (code /= ExitSuccess)
              then let msg = "Got error from miner. Stderr was: " ++ B.unpack errbytes
                   in throwE msg
              else do
                let parts = B.splitWith isSpace outbytes
                nonceB16 <- case parts of
                              [] -> throwE ("expected nonce from miner, got: "
                                            ++ B.unpack outbytes)
                              (a:_) -> return a
                let (numHashes, rate) =
                      case parts of
                        (_:a:b:_) -> (read (B.unpack a), read (B.unpack b))
                        _ -> (0, 0)

                -- reverse -- we want little-endian
                let nonceBytes = B.reverse $ fst $ B16.decode nonceB16
                when (B.length nonceBytes /= 8) $ throwE "process returned short nonce"
                return $ MiningResult nonceBytes numHashes rate errbytes
    go _ _ _ _ = fail "impossible: process is opened with CreatePipe in/out/err"

    slurp h = act
      where
        act = do
            b <- B.hGet h 4000
            if B.null b then return "stderr not saved" else act

    errThread = if saveStderr
                  then B.hGetContents
                  else slurp<|MERGE_RESOLUTION|>--- conflicted
+++ resolved
@@ -59,14 +59,10 @@
 
 -- internal modules
 
-<<<<<<< HEAD
 import Chainweb.BlockHeader
 import Chainweb.Cut.Create
 import Chainweb.Difficulty
-=======
-import Chainweb.BlockHeader (Nonce(..))
 import Chainweb.Time hiding (second)
->>>>>>> b7ceccac
 import Chainweb.Utils
 import Chainweb.Version (ChainwebVersion(..))
 
@@ -122,30 +118,8 @@
 mine orig@(Nonce o) work = do
     nonces <- newIORef 0
     BA.withByteArray tbytes $ \trgPtr -> do
-<<<<<<< HEAD
-      !ctx <- hashMutableInit @a
-      new <- BA.copy hbytes $ \buf ->
-          allocaBytes (powSize :: Int) $ \pow -> do
-
-              -- inner mining loop
-              --
-              let go !n@(Nonce nv) = do
-                      -- Compute POW hash for the nonce
-                      injectNonce n buf
-                      hash ctx buf pow
-
-                      -- check whether the nonce meets the target
-                      fastCheckTarget trgPtr (castPtr pow) >>= \case
-                          True -> writeIORef nonces (nv - o)
-                          False -> go (Nonce $ nv + 1)
-
-              -- Start inner mining loop
-              go orig
-      solved <- runGet decodeSolvedWork new
-      T2 solved <$> readIORef nonces
-=======
         !ctx <- hashMutableInit @a
-        new <- fmap HeaderBytes . BA.copy hbytes $ \buf ->
+        new <- BA.copy hbytes $ \buf ->
             allocaBytes (powSize :: Int) $ \pow -> do
 
                 -- inner mining loop
@@ -176,8 +150,8 @@
                 -- Start outer mining loop
                 t <- getCurrentTimeIntegral
                 go0 100000 t orig
-        T2 new <$> readIORef nonces
->>>>>>> b7ceccac
+        solved <- runGet decodeSolvedWork new
+        T2 solved <$> readIORef nonces
   where
     tbytes = runPut $ encodeHashTarget (_workHeaderTarget work)
     hbytes = BS.fromShort $ _workHeaderBytes work
