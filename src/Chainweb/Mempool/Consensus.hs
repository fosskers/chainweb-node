{-# LANGUAGE BangPatterns #-}
{-# LANGUAGE DeriveAnyClass #-}
{-# LANGUAGE DeriveGeneric #-}
{-# LANGUAGE DerivingStrategies #-}
{-# LANGUAGE FlexibleContexts #-}
{-# LANGUAGE OverloadedStrings #-}
{-# LANGUAGE RankNTypes #-}
{-# LANGUAGE TypeApplications #-}

module Chainweb.Mempool.Consensus
( chainwebTxsFromPWO
, processFork
, ReintroducedTxs (..)
) where

------------------------------------------------------------------------------
import Streaming.Prelude (Of)
import qualified Streaming.Prelude as S hiding (toList)

import Control.Concurrent.MVar
import Control.DeepSeq
import Control.Exception
import Control.Monad
import Control.Monad.Catch

import Data.Aeson
import Data.Either
import Data.Foldable (toList)
<<<<<<< HEAD
import Data.IORef
=======
>>>>>>> 9dfdb548
import Data.Set (Set)
import qualified Data.Set as S
import qualified Data.Text as T
import Data.Vector (Vector)
import qualified Data.Vector as V

import GHC.Generics

import System.LogLevel
------------------------------------------------------------------------------
import Chainweb.BlockHeader
import Chainweb.BlockHeaderDB
import Chainweb.Mempool.InMemTypes
import Chainweb.Payload
import Chainweb.Transaction
import Chainweb.TreeDB
import Chainweb.Utils

import Data.LogMessage (JsonLog(..), LogFunction)
------------------------------------------------------------------------------
processFork
    :: Ord x
    => LogFunction
    -> BlockHeaderDb
    -> MVar (InMemoryMempoolData t)
    -> BlockHeader
    -> Maybe BlockHeader
    -> (BlockHeader -> IO (S.Set x))
    -> IO (V.Vector x)
<<<<<<< HEAD
processFork logFun db lock newHeader lastHeaderM payloadLookup = do
    --save newHeader as the "lastHeader" for the next time through
    theData <- readMVar lock
    atomicWriteIORef (_inmemLastNewBlockParent theData) (Just newHeader)
=======
processFork logFun db newHeader lastHeaderM payloadLookup = do
>>>>>>> 9dfdb548
    case lastHeaderM of
        Nothing -> do
            let logg = logFun :: LogLevel -> T.Text -> IO ()
            logg Info $! "processFork called WITH NOTHING"
            -- putStrLn "processFork called WITH NOTHING"
            return V.empty
        Just lastHeader -> do
            logg Info $! "processFork called "
            -- putStrLn "processFork called"
            let s = branchDiff db lastHeader newHeader
            (oldBlocks, newBlocks) <- collectForkBlocks s
            case V.length newBlocks - V.length oldBlocks of
                n | n == 1 -> return V.empty -- no fork, no trans to reintroduce
                n | n > 1  -> throwM $ MempoolConsensusException ("processFork -- height of new"
                           ++ "block is more than one greater than the previous new block request")
                  | otherwise -> do -- fork occurred, get the transactions to reintroduce
                      logg Info $! "processFork - fork height difference: " <> sshow (- n)
                      -- putStrLn $ "processFork - fork height difference: " ++ show (- n)
                      oldTrans <- foldM f mempty oldBlocks
                      newTrans <- foldM f mempty newBlocks

                      -- before re-introducing the transactions from the losing fork (aka oldBlocks),
                      -- filterout any transactions that have been included in the
                      -- winning fork (aka newBlocks):
                      let results = V.fromList $ S.toList $ oldTrans `S.difference` newTrans
                      logg Info $! "processFork: " <> sshow (length oldTrans) <> " transactions in the old fork"
                      logg Info $! "processFork: " <> sshow (length newTrans) <> " transactions in the new fork"
                      -- putStrLn $ "processFork: " ++ show (length oldTrans) ++ " transactions in the old fork"
                      -- putStrLn $ "processFork: " ++ show (length newTrans) ++ " transactions in the new fork"

                      -- create data for the dashboard showing number or reintroduced transacitons:
                      let !reIntro = ReintroducedTxs
<<<<<<< HEAD
                            { oldForkHeader = (ObjectEncoded lastHeader)
                            , newForkHeader = (ObjectEncoded newHeader)
=======
                            { oldForkHeader = ObjectEncoded lastHeader
                            , newForkHeader = ObjectEncoded newHeader
>>>>>>> 9dfdb548
                            , numReintroduced = V.length results
                            }
                      logg Info $! "transactions reintroducedi: " <> sshow (V.length results)
                      -- putStrLn $ "transactions reintroduced: " ++  show (V.length results)
                      logFun @(JsonLog ReintroducedTxs) Info $ JsonLog reIntro
                      return results
          where
            f trans header = S.union trans <$> payloadLookup header

            logg :: LogLevel -> T.Text -> IO ()
            logg = logFun


data ReintroducedTxs = ReintroducedTxs
    { oldForkHeader :: ObjectEncoded BlockHeader
    , newForkHeader :: ObjectEncoded BlockHeader
    , numReintroduced :: Int }
    deriving (Eq, Show, Generic)
    deriving anyclass (ToJSON, NFData)

-- | Collect the blocks on the old and new branches of a fork.  The old blocks are in the first
--   element of the tuple and the new blocks are in the second.
collectForkBlocks
    :: S.Stream (Of (DiffItem BlockHeader)) IO ()
    -> IO (Vector BlockHeader, Vector BlockHeader)
collectForkBlocks theStream =
    go theStream (V.empty, V.empty)
  where
    go stream (oldBlocks, newBlocks) = do
        nxt <- S.next stream
        case nxt of
            -- end of the stream, last item is common branch point of the forks
            -- removing the common branch block with tail -- the lists should never be empty
            Left _ -> return (V.tail oldBlocks, V.tail newBlocks)

            Right (LeftD blk, strm) -> go strm (V.cons blk oldBlocks, newBlocks)
            Right (RightD blk, strm) -> go strm (oldBlocks, V.cons blk newBlocks)
            Right (BothD lBlk rBlk, strm) -> go strm ( V.cons lBlk oldBlocks,
                                                       V.cons rBlk newBlocks )

chainwebTxsFromPWO :: PayloadWithOutputs -> IO (Set ChainwebTransaction)
chainwebTxsFromPWO pwo = do
    let transSeq = fst <$> _payloadWithOutputsTransactions pwo
    let bytes = _transactionBytes <$> transSeq
    let eithers = toCWTransaction <$> bytes
    -- Note: if any transactions fail to convert, the final validation hash will fail to match
    -- the one computed during newBlock
    let theRights  =  rights $ toList eithers
    return $ S.fromList theRights
  where
    toCWTransaction = codecDecode chainwebPayloadCodec

newtype MempoolException = MempoolConsensusException String

instance Show MempoolException where
    show (MempoolConsensusException s) = "Error with mempool's consensus processing: " ++ s

instance Exception MempoolException<|MERGE_RESOLUTION|>--- conflicted
+++ resolved
@@ -26,10 +26,7 @@
 import Data.Aeson
 import Data.Either
 import Data.Foldable (toList)
-<<<<<<< HEAD
 import Data.IORef
-=======
->>>>>>> 9dfdb548
 import Data.Set (Set)
 import qualified Data.Set as S
 import qualified Data.Text as T
@@ -59,14 +56,7 @@
     -> Maybe BlockHeader
     -> (BlockHeader -> IO (S.Set x))
     -> IO (V.Vector x)
-<<<<<<< HEAD
-processFork logFun db lock newHeader lastHeaderM payloadLookup = do
-    --save newHeader as the "lastHeader" for the next time through
-    theData <- readMVar lock
-    atomicWriteIORef (_inmemLastNewBlockParent theData) (Just newHeader)
-=======
 processFork logFun db newHeader lastHeaderM payloadLookup = do
->>>>>>> 9dfdb548
     case lastHeaderM of
         Nothing -> do
             let logg = logFun :: LogLevel -> T.Text -> IO ()
@@ -99,13 +89,8 @@
 
                       -- create data for the dashboard showing number or reintroduced transacitons:
                       let !reIntro = ReintroducedTxs
-<<<<<<< HEAD
-                            { oldForkHeader = (ObjectEncoded lastHeader)
-                            , newForkHeader = (ObjectEncoded newHeader)
-=======
                             { oldForkHeader = ObjectEncoded lastHeader
                             , newForkHeader = ObjectEncoded newHeader
->>>>>>> 9dfdb548
                             , numReintroduced = V.length results
                             }
                       logg Info $! "transactions reintroducedi: " <> sshow (V.length results)
