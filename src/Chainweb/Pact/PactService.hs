{-# LANGUAGE LambdaCase #-}
{-# LANGUAGE NamedFieldPuns #-}
{-# LANGUAGE RecordWildCards #-}

-- |
-- Module: Chainweb.Pact.PactService
-- Copyright: Copyright © 2018 Kadena LLC.
-- License: See LICENSE file
-- Maintainer: Mark Nichols <mark@kadena.io>
-- Stability: experimental
--
-- Pact service for Chainweb
module Chainweb.Pact.PactService
    ( execTransactions
    , initPactService
    , mkPureState
    , mkSQLiteState
    , newBlock
    , serviceRequests
    , setupConfig
    , toCommandConfig
    , validateBlock
    ) where

import Control.Applicative
import Control.Concurrent
import Control.Concurrent.STM
import Control.Exception
import Control.Lens
import Control.Monad
import Control.Monad.Reader
import Control.Monad.State

import qualified Data.Aeson as A
import Data.ByteString (ByteString)
import Data.Maybe
import qualified Data.Yaml as Y
import Debug.Trace

import qualified Pact.Gas as P
import qualified Pact.Interpreter as P
import qualified Pact.PersistPactDb as P ()
import qualified Pact.Types.Command as P
import qualified Pact.Types.Gas as P
import qualified Pact.Types.Logger as P
import qualified Pact.Types.Runtime as P
import qualified Pact.Types.Server as P
import qualified Pact.Types.SQLite as P (Pragma(..), SQLiteConfig(..))

-- internal modules
import Chainweb.BlockHeader
import Chainweb.Pact.Backend.InMemoryCheckpointer
import Chainweb.Pact.Backend.MemoryDb
import Chainweb.Pact.Backend.SQLiteCheckpointer
import Chainweb.Pact.Backend.SqliteDb
import Chainweb.Pact.Backend.Types
import Chainweb.Pact.Service.PactQueue
import Chainweb.Pact.TransactionExec
import Chainweb.Pact.Types

import Chainweb.Pact.Utils

initPactService
  :: IO (TVar (TQueue RequestMsg))
  -> IO (TVar (TQueue ResponseMsg))
  -> MemPoolAccess
  -> IO ()
initPactService reqQVar respQVar memPoolAccess = do
    let loggers = P.neverLog
    let logger = P.newLogger loggers $ P.LogName "PactService"
    pactCfg <- setupConfig $ pactFilesDir ++ "pact.yaml"
    let cmdConfig = toCommandConfig pactCfg
    let gasLimit = fromMaybe 0 (P._ccGasLimit cmdConfig)
    let gasRate = fromMaybe 0 (P._ccGasRate cmdConfig)
    let gasEnv = P.GasEnv (fromIntegral gasLimit) 0.0 (P.constGasModel (fromIntegral gasRate))
    (checkpointEnv, theState) <-
        case P._ccSqlite cmdConfig of
            Nothing -> do
                env <- P.mkPureEnv loggers
                liftA2
                    (,)
                    (initInMemoryCheckpointEnv cmdConfig logger gasEnv)
                    (mkPureState env cmdConfig)
            Just sqlc -> do
                env <- P.mkSQLiteEnv logger False sqlc loggers
                liftA2
                    (,)
                    (initSQLiteCheckpointEnv cmdConfig logger gasEnv)
                    (mkSQLiteState env cmdConfig)
<<<<<<< HEAD
    putStrLn $ "saveInitial"
    estate <- saveInitial (_cpeCheckpointer checkpointEnv) theState
    case estate of
        Left s -> do -- TODO: fix - If this error message does not appear, the database has been closed.
            when (s == "SQLiteCheckpointer.save': Save key not found exception") (closePactDb theState)
            fail s
        Right _ -> return ()
    void $ evalStateT
           (runReaderT (serviceRequests memPoolAccess reqQVar respQVar) checkpointEnv)
           theState

serviceRequests
    :: MemPoolAccess
    -> IO (TVar (TQueue RequestMsg))
    -> IO (TVar (TQueue ResponseMsg))
    -> PactT ()
serviceRequests memPoolAccess reqQ respQ = do
    forever run
      where
        run :: PactT ()
        run = do
            reqMsg <- liftIO $ getNextRequest reqQ
            respMsg <- case _reqRequestType reqMsg of
                NewBlock -> do
                    h <- newBlock memPoolAccess (_reqBlockHeader reqMsg)

                    return $ ResponseMsg
                        { _respRequestType = NewBlock
                        , _respRequestId = _reqRequestId reqMsg
                        , _respPayload = h }
                ValidateBlock -> do
                    h <- validateBlock memPoolAccess (_reqBlockHeader reqMsg)
                    return $ ResponseMsg
                        { _respRequestType = ValidateBlock
                        , _respRequestId = _reqRequestId reqMsg
                        , _respPayload = h }
            liftIO $ addResponse respQ respMsg
            return ()

-- | BlockHeader here is the header of the parent of the new block
newBlock :: MemPoolAccess -> BlockHeader -> PactT Transactions
newBlock memPoolAccess _parentHeader@BlockHeader{..} = do
    newTrans <- trace ("Top of newBlock: height = " ++ show _blockHeight) $ liftIO $ memPoolAccess _blockHeight
=======
    evalStateT (runReaderT serviceRequests checkpointEnv) theState

serviceRequests :: PactT ()
serviceRequests = forever $ return () --TODO: get / service requests for new blocks and verification

-- TODO: Should we include miner info in block header?
newTransactionBlock :: BlockHeader -> BlockHeight -> PactT Block
newTransactionBlock parentHeader bHeight = do
    let parentPayloadHash = _blockPayloadHash parentHeader
        miner = defaultMiner

    newTrans <- requestTransactions TransactionCriteria
>>>>>>> 5befd39b
    CheckpointEnv {..} <- ask
    cpdata <-
      if (isGenesisBlockHeader _parentHeader)
        then liftIO $ restoreInitial _cpeCheckpointer
        else do
          liftIO $ putStrLn $ "newBlock - restore (height = " ++ show _blockHeight ++ ")"
          liftIO $ restore _cpeCheckpointer _blockHeight _blockHash
    case cpdata of
        Left msg -> closePactDb <$> get >> fail msg
        Right st -> updateState st
<<<<<<< HEAD

    (results, updatedState) <- execTransactions newTrans
    put $! updatedState
    liftIO $ putStrLn $ "newBlock - close (height = " ++ show _blockHeight ++ ")"
    close_status <- liftIO $ discard _cpeCheckpointer _blockHeight _blockHash updatedState
    flip (either fail) close_status return
    return results


-- | BlockHeader here is the header of the block being validated
validateBlock :: MemPoolAccess -> BlockHeader -> PactT Transactions
validateBlock memPoolAccess currHeader = do
    trans <- trace ( "Top of validateBlock - (height = " ++ show (_blockHeight currHeader) ++ ")") $ liftIO $ transactionsFromHeader memPoolAccess currHeader
    CheckpointEnv {..} <- ask
    -- parentHeader <- liftIO $ parentFromHeader currHeader

    cpdata <- if (isGenesisBlockHeader currHeader)
        then liftIO $ restoreInitial _cpeCheckpointer
        else liftIO $ restore _cpeCheckpointer (pred (_blockHeight currHeader)) (_blockParent currHeader)
    case cpdata of
        Left s -> ( get >>= liftIO . closePactDb ) >> fail s -- band-aid
        Right r -> updateState $! r
    (results, updatedState) <- execTransactions trans
    put updatedState
    liftIO $ putStrLn $ "validateBlock - save (height = " ++ show (_blockHeight currHeader) ++ ")"
    estate <- liftIO $ save _cpeCheckpointer (_blockHeight currHeader) (_blockHash currHeader)
                  (liftA2 PactDbState _pdbsDbEnv _pdbsState updatedState)
    _ <- case estate of
        Left s -> do -- TODO: fix - If this error message does not appear, the database has been closed.
            when (s == "SQLiteCheckpointer.save': Save key not found exception") (get >>= liftIO . closePactDb)
            fail s
        Right _ -> return results
    return results
=======
    (results, updatedState) <- execTransactions miner newTrans
    put $! updatedState
    close_status <- liftIO $ discard _cpeCheckpointer bHeight parentPayloadHash updatedState
    flip (either fail) close_status $ \_ ->
      return $! Block
          { _bHash = Nothing -- not yet computed
          , _bParentHeader = parentHeader
          , _bBlockHeight = succ bHeight
          , _bTransactions = zip newTrans results
          , _bMinerInfo = miner
          }
>>>>>>> 5befd39b

setupConfig :: FilePath -> IO PactDbConfig
setupConfig configFile =
    Y.decodeFileEither configFile >>= \case
        Left e -> do
            putStrLn usage
            throwIO (userError ("Error loading config file: " ++ show e))
        Right v -> return v

toCommandConfig :: PactDbConfig -> P.CommandConfig
toCommandConfig PactDbConfig {..} =
    P.CommandConfig
        { _ccSqlite = mkSqliteConfig _pdbcPersistDir _pdbcPragmas
        , _ccEntity = Nothing
        , _ccGasLimit = _pdbcGasLimit
        , _ccGasRate = _pdbcGasRate
        }

-- SqliteConfig is part of Pact' CommandConfig datatype, which is used with both in-memory and
-- sqlite databases -- hence this is here and not in the Sqlite specific module
mkSqliteConfig :: Maybe FilePath -> [P.Pragma] -> Maybe P.SQLiteConfig
mkSqliteConfig (Just f) xs = Just P.SQLiteConfig { _dbFile = f, _pragmas = xs }
mkSqliteConfig _ _ = Nothing

<<<<<<< HEAD
execTransactions :: [Transaction] -> PactT (Transactions, PactDbState)
execTransactions xs = do
=======
isFirstBlock :: BlockHeight -> Bool
isFirstBlock height = height == 0

validateBlock :: Block -> PactT ()
validateBlock Block {..} = do
    let parentPayloadHash = _blockPayloadHash _bParentHeader
        miner = defaultMiner
    CheckpointEnv {..} <- ask
    unless (isFirstBlock _bBlockHeight) $ do
      cpdata <- liftIO $ restore _cpeCheckpointer _bBlockHeight parentPayloadHash
      case cpdata of
        Left s -> closePactDb >> fail s -- band-aid
        Right r -> updateState $! r
    (_results, updatedState) <- execTransactions miner (fmap fst _bTransactions)
    put updatedState
    estate <- liftIO $ save _cpeCheckpointer _bBlockHeight parentPayloadHash
                               (liftA2 PactDbState _pdbsDbEnv _pdbsState updatedState)
    case estate of
      Left s ->
        -- This is a band-aid.
        (when
           -- If this error message does not appear, the database has been closed.
           (s == "SQLiteCheckpointer.save': Save key not found exception")
           closePactDb) >>
        fail s
      Right r -> return r

-- TODO: TBD what do we need to do for validation and what is the return type?
--placeholder - get transactions from mem pool tf
requestTransactions :: TransactionCriteria -> PactT [Transaction]
requestTransactions _crit = return []

execTransactions
    :: MinerInfo
    -> [Transaction]
    -> PactT ([TransactionOutput], PactDbState)
execTransactions miner xs = do
>>>>>>> 5befd39b
    cpEnv <- ask
    currentState <- get
    -- let dbEnv' = _pdbsDbEnv currentState
    let dbEnvPersist' = _pdbsDbEnv $! currentState
    dbEnv' <- liftIO $ toEnv' dbEnvPersist'
<<<<<<< HEAD
    mvCmdState <- liftIO $ newMVar (_pdbsState currentState)
    txOuts <- forM xs (\Transaction {..} -> do
        let txId = P.Transactional (P.TxId _tTxId)
        (result, txLogs) <- liftIO $ applyPactCmd cpEnv dbEnv' mvCmdState txId _tCmd
        return TransactionOutput {_getCommandResult = P._crResult result, _getTxLogs = txLogs})
=======
    mvCmdState <- liftIO $ newMVar (_pdbsState $! currentState)
    results <- forM xs (\Transaction {..} -> do
                  let txId = P.Transactional (P.TxId _tTxId)
                  (result, txLogs) <- liftIO $! applyPactCmd cpEnv dbEnv' mvCmdState txId _tCmd miner
                  return  TransactionOutput {_getCommandResult = result, _getTxLogs = txLogs})
>>>>>>> 5befd39b
    newCmdState <- liftIO $! readMVar mvCmdState
    newEnvPersist' <- liftIO $! toEnvPersist' dbEnv'
    let updatedState = PactDbState
          { _pdbsDbEnv = newEnvPersist'
          , _pdbsState = newCmdState
          }
    return (Transactions (zip xs txOuts), updatedState)

applyPactCmd
<<<<<<< HEAD
  :: CheckpointEnv
  -> Env'
  -> MVar P.CommandState
  -> P.ExecutionMode
  -> P.Command ByteString
  -> IO (P.CommandResult, [P.TxLog A.Value])
applyPactCmd CheckpointEnv {..} dbEnv' mvCmdState eMode cmd =
=======
    :: CheckpointEnv
    -> Env'
    -> MVar P.CommandState
    -> P.ExecutionMode
    -> P.Command ByteString
    -> MinerInfo
    -> IO (P.CommandResult, [P.TxLog A.Value])
applyPactCmd CheckpointEnv {..} dbEnv' mvCmdState eMode cmd miner = do
>>>>>>> 5befd39b
    case dbEnv' of
        Env' pactDbEnv -> do
            let procCmd = P.verifyCommand cmd :: P.ProcessedCommand P.PublicMeta P.ParsedCode
            applyCmd _cpeLogger Nothing miner pactDbEnv mvCmdState (P._geGasModel _cpeGasEnv)
                     eMode cmd procCmd

updateState :: PactDbState  -> PactT ()
updateState PactDbState {..} = do
    pdbsDbEnv .= _pdbsDbEnv
    pdbsState .= _pdbsState

-- TODO: get from config
pactFilesDir :: String
pactFilesDir = "test/config/"

----------------------------------------------------------------------------------------------------
-- TODO: Replace these placeholders with the real API functions:
----------------------------------------------------------------------------------------------------
transactionsFromHeader :: MemPoolAccess -> BlockHeader -> IO [Transaction]
transactionsFromHeader memPoolAccess bHeader =
    -- MemPoolAccess will be replaced with looking up transactsion from header...
    memPoolAccess (_blockHeight bHeader)

_getGasEnv :: PactT P.GasEnv
_getGasEnv = view cpeGasEnv

----------------------------------------------------------------------------------------------------<|MERGE_RESOLUTION|>--- conflicted
+++ resolved
@@ -87,7 +87,6 @@
                     (,)
                     (initSQLiteCheckpointEnv cmdConfig logger gasEnv)
                     (mkSQLiteState env cmdConfig)
-<<<<<<< HEAD
     putStrLn $ "saveInitial"
     estate <- saveInitial (_cpeCheckpointer checkpointEnv) theState
     case estate of
@@ -98,6 +97,7 @@
     void $ evalStateT
            (runReaderT (serviceRequests memPoolAccess reqQVar respQVar) checkpointEnv)
            theState
+
 
 serviceRequests
     :: MemPoolAccess
@@ -127,24 +127,14 @@
             liftIO $ addResponse respQ respMsg
             return ()
 
+
+
 -- | BlockHeader here is the header of the parent of the new block
 newBlock :: MemPoolAccess -> BlockHeader -> PactT Transactions
 newBlock memPoolAccess _parentHeader@BlockHeader{..} = do
+    -- TODO: miner data needs to be addeded to BlockHeader...
+    let miner = defaultMiner
     newTrans <- trace ("Top of newBlock: height = " ++ show _blockHeight) $ liftIO $ memPoolAccess _blockHeight
-=======
-    evalStateT (runReaderT serviceRequests checkpointEnv) theState
-
-serviceRequests :: PactT ()
-serviceRequests = forever $ return () --TODO: get / service requests for new blocks and verification
-
--- TODO: Should we include miner info in block header?
-newTransactionBlock :: BlockHeader -> BlockHeight -> PactT Block
-newTransactionBlock parentHeader bHeight = do
-    let parentPayloadHash = _blockPayloadHash parentHeader
-        miner = defaultMiner
-
-    newTrans <- requestTransactions TransactionCriteria
->>>>>>> 5befd39b
     CheckpointEnv {..} <- ask
     cpdata <-
       if (isGenesisBlockHeader _parentHeader)
@@ -155,23 +145,21 @@
     case cpdata of
         Left msg -> closePactDb <$> get >> fail msg
         Right st -> updateState st
-<<<<<<< HEAD
-
-    (results, updatedState) <- execTransactions newTrans
+
+    (results, updatedState) <- execTransactions miner newTrans
     put $! updatedState
     liftIO $ putStrLn $ "newBlock - close (height = " ++ show _blockHeight ++ ")"
     close_status <- liftIO $ discard _cpeCheckpointer _blockHeight _blockHash updatedState
     flip (either fail) close_status return
     return results
 
-
 -- | BlockHeader here is the header of the block being validated
 validateBlock :: MemPoolAccess -> BlockHeader -> PactT Transactions
 validateBlock memPoolAccess currHeader = do
-    trans <- trace ( "Top of validateBlock - (height = " ++ show (_blockHeight currHeader) ++ ")") $ liftIO $ transactionsFromHeader memPoolAccess currHeader
+    trans <- trace ( "Top of validateBlock - (height = " ++ show (_blockHeight currHeader) ++ ")") $
+      liftIO $ transactionsFromHeader memPoolAccess currHeader
+    miner = defaultMiner
     CheckpointEnv {..} <- ask
-    -- parentHeader <- liftIO $ parentFromHeader currHeader
-
     cpdata <- if (isGenesisBlockHeader currHeader)
         then liftIO $ restoreInitial _cpeCheckpointer
         else liftIO $ restore _cpeCheckpointer (pred (_blockHeight currHeader)) (_blockParent currHeader)
@@ -189,19 +177,6 @@
             fail s
         Right _ -> return results
     return results
-=======
-    (results, updatedState) <- execTransactions miner newTrans
-    put $! updatedState
-    close_status <- liftIO $ discard _cpeCheckpointer bHeight parentPayloadHash updatedState
-    flip (either fail) close_status $ \_ ->
-      return $! Block
-          { _bHash = Nothing -- not yet computed
-          , _bParentHeader = parentHeader
-          , _bBlockHeight = succ bHeight
-          , _bTransactions = zip newTrans results
-          , _bMinerInfo = miner
-          }
->>>>>>> 5befd39b
 
 setupConfig :: FilePath -> IO PactDbConfig
 setupConfig configFile =
@@ -226,66 +201,18 @@
 mkSqliteConfig (Just f) xs = Just P.SQLiteConfig { _dbFile = f, _pragmas = xs }
 mkSqliteConfig _ _ = Nothing
 
-<<<<<<< HEAD
-execTransactions :: [Transaction] -> PactT (Transactions, PactDbState)
-execTransactions xs = do
-=======
-isFirstBlock :: BlockHeight -> Bool
-isFirstBlock height = height == 0
-
-validateBlock :: Block -> PactT ()
-validateBlock Block {..} = do
-    let parentPayloadHash = _blockPayloadHash _bParentHeader
-        miner = defaultMiner
-    CheckpointEnv {..} <- ask
-    unless (isFirstBlock _bBlockHeight) $ do
-      cpdata <- liftIO $ restore _cpeCheckpointer _bBlockHeight parentPayloadHash
-      case cpdata of
-        Left s -> closePactDb >> fail s -- band-aid
-        Right r -> updateState $! r
-    (_results, updatedState) <- execTransactions miner (fmap fst _bTransactions)
-    put updatedState
-    estate <- liftIO $ save _cpeCheckpointer _bBlockHeight parentPayloadHash
-                               (liftA2 PactDbState _pdbsDbEnv _pdbsState updatedState)
-    case estate of
-      Left s ->
-        -- This is a band-aid.
-        (when
-           -- If this error message does not appear, the database has been closed.
-           (s == "SQLiteCheckpointer.save': Save key not found exception")
-           closePactDb) >>
-        fail s
-      Right r -> return r
-
--- TODO: TBD what do we need to do for validation and what is the return type?
---placeholder - get transactions from mem pool tf
-requestTransactions :: TransactionCriteria -> PactT [Transaction]
-requestTransactions _crit = return []
-
-execTransactions
-    :: MinerInfo
-    -> [Transaction]
-    -> PactT ([TransactionOutput], PactDbState)
+execTransactions :: MinerInfo -> [Transaction] -> PactT (Transactions, PactDbState)
 execTransactions miner xs = do
->>>>>>> 5befd39b
     cpEnv <- ask
     currentState <- get
     -- let dbEnv' = _pdbsDbEnv currentState
     let dbEnvPersist' = _pdbsDbEnv $! currentState
     dbEnv' <- liftIO $ toEnv' dbEnvPersist'
-<<<<<<< HEAD
     mvCmdState <- liftIO $ newMVar (_pdbsState currentState)
     txOuts <- forM xs (\Transaction {..} -> do
         let txId = P.Transactional (P.TxId _tTxId)
-        (result, txLogs) <- liftIO $ applyPactCmd cpEnv dbEnv' mvCmdState txId _tCmd
+        (result, txLogs) <- liftIO $ applyPactCmd cpEnv dbEnv' mvCmdState txId _tCmd miner
         return TransactionOutput {_getCommandResult = P._crResult result, _getTxLogs = txLogs})
-=======
-    mvCmdState <- liftIO $ newMVar (_pdbsState $! currentState)
-    results <- forM xs (\Transaction {..} -> do
-                  let txId = P.Transactional (P.TxId _tTxId)
-                  (result, txLogs) <- liftIO $! applyPactCmd cpEnv dbEnv' mvCmdState txId _tCmd miner
-                  return  TransactionOutput {_getCommandResult = result, _getTxLogs = txLogs})
->>>>>>> 5befd39b
     newCmdState <- liftIO $! readMVar mvCmdState
     newEnvPersist' <- liftIO $! toEnvPersist' dbEnv'
     let updatedState = PactDbState
@@ -295,24 +222,14 @@
     return (Transactions (zip xs txOuts), updatedState)
 
 applyPactCmd
-<<<<<<< HEAD
   :: CheckpointEnv
   -> Env'
   -> MVar P.CommandState
   -> P.ExecutionMode
   -> P.Command ByteString
+  -> MinerInfo
   -> IO (P.CommandResult, [P.TxLog A.Value])
-applyPactCmd CheckpointEnv {..} dbEnv' mvCmdState eMode cmd =
-=======
-    :: CheckpointEnv
-    -> Env'
-    -> MVar P.CommandState
-    -> P.ExecutionMode
-    -> P.Command ByteString
-    -> MinerInfo
-    -> IO (P.CommandResult, [P.TxLog A.Value])
-applyPactCmd CheckpointEnv {..} dbEnv' mvCmdState eMode cmd miner = do
->>>>>>> 5befd39b
+applyPactCmd CheckpointEnv {..} dbEnv' mvCmdState eMode cmd miner =
     case dbEnv' of
         Env' pactDbEnv -> do
             let procCmd = P.verifyCommand cmd :: P.ProcessedCommand P.PublicMeta P.ParsedCode
