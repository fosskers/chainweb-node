{-# LANGUAGE LambdaCase #-}
{-# LANGUAGE NamedFieldPuns #-}
{-# LANGUAGE RecordWildCards #-}
{-# LANGUAGE ScopedTypeVariables #-}

-- |
-- Module: Chainweb.Pact.PactService
-- Copyright: Copyright © 2018 Kadena LLC.
-- License: See LICENSE file
-- Maintainer: Mark Nichols <mark@kadena.io>
-- Stability: experimental
--
-- Pact service for Chainweb
module Chainweb.Pact.PactService
    ( execNewBlock
    , execTransactions
    , execValidateBlock
    , initPactService
    , mkPureState
    , mkSQLiteState
    , pactFilesDir
    , serviceRequests
    , setupConfig
    , toCommandConfig
    ) where

import Control.Applicative
import Control.Concurrent
import Control.Concurrent.STM
import Control.Exception
import Control.Lens
import Control.Monad
import Control.Monad.Reader
import Control.Monad.State

import qualified Data.Aeson as A
import Data.Maybe
import qualified Data.Sequence as Seq
import Data.String.Conv (toS)
<<<<<<< HEAD
import Data.Word
=======
>>>>>>> 707d0900
import qualified Data.Yaml as Y

import qualified Pact.Gas as P
import qualified Pact.Interpreter as P
import qualified Pact.Types.Command as P
<<<<<<< HEAD
import qualified Pact.Types.Gas as P
=======
>>>>>>> 707d0900
import qualified Pact.Types.Hash as P
import qualified Pact.Types.Logger as P
import qualified Pact.Types.Runtime as P
import qualified Pact.Types.Server as P
import qualified Pact.Types.SQLite as P

-- internal modules
import Chainweb.BlockHeader (BlockHeader(..), isGenesisBlockHeader)
import Chainweb.Pact.Backend.InMemoryCheckpointer (initInMemoryCheckpointEnv)
import Chainweb.Pact.Backend.MemoryDb (mkPureState)
import Chainweb.Pact.Backend.SQLiteCheckpointer (initSQLiteCheckpointEnv)
import Chainweb.Pact.Backend.SqliteDb (mkSQLiteState)
import Chainweb.Pact.Service.PactQueue (getNextRequest)
import Chainweb.Pact.Service.Types (RequestMsg(..), NewBlockReq(..),
                                    LocalReq(..), ValidateBlockReq(..))
import Chainweb.Pact.TransactionExec (applyCmd, applyGenesisCmd)
import Chainweb.Pact.Utils (closePactDb, toEnv', toEnvPersist')
import Chainweb.Pact.Types
<<<<<<< HEAD
import Chainweb.Pact.Utils
=======
>>>>>>> 707d0900
import Chainweb.Payload

initPactService :: TQueue RequestMsg -> MemPoolAccess -> IO ()
initPactService reqQ memPoolAccess = do
    let loggers = P.neverLog
    let logger = P.newLogger loggers $ P.LogName "PactService"
    pactCfg <- setupConfig $ pactFilesDir ++ "pact.yaml"
    let cmdConfig = toCommandConfig pactCfg
    let gasLimit = fromMaybe 0 $ P._ccGasLimit cmdConfig
    let gasRate = fromMaybe 0 $ P._ccGasRate cmdConfig
    let gasEnv = P.GasEnv (fromIntegral gasLimit) 0.0 $ P.constGasModel (fromIntegral gasRate)
    (checkpointEnv, theState) <-
        case P._ccSqlite cmdConfig of
            Nothing -> do
                env <- P.mkPureEnv loggers
                liftA2
                    (,)
                    (initInMemoryCheckpointEnv cmdConfig logger gasEnv)
                    (mkPureState env cmdConfig)
            Just sqlc -> do
                env <- P.mkSQLiteEnv logger False sqlc loggers
                liftA2
                    (,)
                    (initSQLiteCheckpointEnv cmdConfig logger gasEnv)
                    (mkSQLiteState env cmdConfig)
    estate <- saveInitial (_cpeCheckpointer checkpointEnv) theState
    case estate of
        Left s -> do -- TODO: fix - If this error message does not appear, the database has been closed.
            when (s == "SQLiteCheckpointer.save': Save key not found exception") (closePactDb theState)
            fail s
        Right _ -> return ()
    void $ evalStateT
           (runReaderT (serviceRequests memPoolAccess reqQ) checkpointEnv)
           theState

-- | Forever loop serving Pact ececution requests and reponses from the queues
serviceRequests :: MemPoolAccess -> TQueue RequestMsg -> PactT ()
serviceRequests memPoolAccess reqQ = go
    where
    go = do
        msg <- liftIO $ getNextRequest reqQ
        case msg of
            CloseMsg -> return ()
<<<<<<< HEAD
            LocalReq{..} -> error "Local requests not implemented yet"
            NewBlockReq {..} -> do
                txs <- execNewBlock memPoolAccess _newBlockHeader
                liftIO $ putMVar _newResultVar $ toNewBlockResults txs
                go
            ValidateBlockReq {..} -> do
                txs <- execValidateBlock memPoolAccess _valBlockHeader
                liftIO $ putMVar _valResultVar $ toValidateBlockResults txs
=======
            LocalMsg LocalReq{..} -> error "Local requests not implemented yet"
            NewBlockMsg NewBlockReq {..} -> do
                txs <- execNewBlock memPoolAccess _newBlockHeader
                liftIO $ putMVar _newResultVar $ toNewBlockResults txs
>>>>>>> 707d0900
                go
            ValidateBlockMsg ValidateBlockReq {..} -> do
                txs <- execValidateBlock memPoolAccess _valBlockHeader
                liftIO $ putMVar _valResultVar $ toValidateBlockResults txs
                go

toHashedLogTxOutput :: FullLogTxOutput -> HashedLogTxOutput
toHashedLogTxOutput FullLogTxOutput{..} =
    let e = A.encode _flTxLogs
        hashed = P.hash $ toS e
    in HashedLogTxOutput
        { _hlCommandResult = _flCommandResult
        , _hlTxLogHash = hashed
        }

toCWTransaction :: PactTransaction -> Transaction
toCWTransaction pTrans =
    let pCmd = _ptCmd pTrans
        ptBytes = A.encode pCmd
    in Transaction { _transactionBytes = toS ptBytes }

toCWOutput :: FullLogTxOutput -> TransactionOutput
toCWOutput flOut =
    let hashedLogOut = toHashedLogTxOutput flOut
        outBytes = A.encode hashedLogOut
    in TransactionOutput { _transactionOutputBytes = toS outBytes }

toNewBlockResults :: Transactions -> (BlockTransactions, BlockPayloadHash)
toNewBlockResults ts =
    let oldSeq = Seq.fromList $ _transactionPairs ts
        newSeq = bimap toCWTransaction toCWOutput <$> oldSeq

<<<<<<< HEAD
toHashedLogTxOutput :: FullLogTxOutput -> HashedLogTxOutput
toHashedLogTxOutput FullLogTxOutput{..} =
    let e = A.encode _flTxLogs
        hashed = P.hash $ toS e
    in HashedLogTxOutput
        { _hlCommandResult = _flCommandResult
        , _hlTxLogHash = hashed
        }

toCWTransaction :: PactTransaction -> Transaction
toCWTransaction pTrans =
    let pCmd = _ptCmd pTrans
        ptBytes = A.encode pCmd
    in Transaction { _transactionBytes = toS ptBytes }

toCWOutput :: FullLogTxOutput -> TransactionOutput
toCWOutput flOut =
    let hashedLogOut = toHashedLogTxOutput flOut
        outBytes = A.encode hashedLogOut
    in TransactionOutput { _transactionOutputBytes = toS outBytes }

toNewBlockResults :: Transactions -> (BlockTransactions, BlockPayloadHash)
toNewBlockResults ts =
    let oldSeq = Seq.fromList $ _transactionPairs ts
        newSeq = bimap toCWTransaction toCWOutput <$> oldSeq

=======
>>>>>>> 707d0900
        seqTrans = fst <$> newSeq
        blockTrans = snd $ newBlockTransactions seqTrans

        bPayHash = _blockPayloadPayloadHash $ newBlockPayload newSeq
    in (blockTrans, bPayHash)

toValidateBlockResults :: Transactions -> (BlockTransactions, BlockOutputs)
toValidateBlockResults ts =
    let oldSeq = Seq.fromList $ _transactionPairs ts
        newSeq = bimap toCWTransaction toCWOutput <$> oldSeq

        seqTrans = fst <$> newSeq
        blockTrans = snd $ newBlockTransactions seqTrans

        (_, blockOuts) = newBlockOutputs $ snd <$> newSeq
    in (blockTrans, blockOuts)

-- | Note: The BlockHeader param here is the header of the parent of the new block
execNewBlock :: MemPoolAccess -> BlockHeader -> PactT Transactions
execNewBlock memPoolAccess header = do

    cpEnv <- ask
    -- TODO: miner data needs to be added to BlockHeader...
    let miner = defaultMiner
        bHeight = _blockHeight header
        bHash = _blockHash header
        checkPointer = _cpeCheckpointer cpEnv
        isGenesisBlock = isGenesisBlockHeader header

    newTrans <- liftIO $! memPoolAccess bHeight
    cpData <- liftIO $! if isGenesisBlock
      then restoreInitial checkPointer
      else restore checkPointer bHeight bHash

    updateOrCloseDb cpData

    (results, updatedState) <- execTransactions isGenesisBlock miner newTrans

    put updatedState

    closeStatus <- liftIO $! discard checkPointer bHeight bHash updatedState
    either fail (\_ -> pure results) closeStatus

-- | Validate a mined block.  Execute the transactions in Pact again as validation
-- | Note: The BlockHeader here is the header of the block being validated
execValidateBlock :: MemPoolAccess -> BlockHeader -> PactT Transactions
execValidateBlock memPoolAccess currHeader = do

    cpEnv <- ask
    -- TODO: miner data needs to be added to BlockHeader...
    let miner = defaultMiner
        bHeight = _blockHeight currHeader
        bParent = _blockParent currHeader
        bHash = _blockHash currHeader
        checkPointer = _cpeCheckpointer cpEnv
        isGenesisBlock = isGenesisBlockHeader currHeader

    trans <- liftIO $! transactionsFromHeader memPoolAccess currHeader
    cpData <- liftIO $! if isGenesisBlock
      then restoreInitial checkPointer
      else restore checkPointer (pred bHeight) bParent

    updateOrCloseDb cpData

    (results, updatedState) <- execTransactions isGenesisBlock miner trans
    put updatedState
<<<<<<< HEAD
    estate <- liftIO $ save _cpeCheckpointer (_blockHeight currHeader) (_blockHash currHeader)
                       (liftA3 PactDbState _pdbsDbEnv _pdbsState _pdbsExecMode updatedState)
    _ <- case estate of
        Left s -> do -- TODO: fix - If this error message does not appear, the db has been closed.
            when (s == "SQLiteCheckpointer.save': Save key not found exception")
                (get >>= liftIO . closePactDb)
            fail s
        Right _ -> return results
    return results
=======
    dbState <- liftIO $! save checkPointer bHeight bHash updatedState
    either dbClosedErr (const (pure results)) dbState
  where
    dbClosedErr :: String -> PactT Transactions
    dbClosedErr s = do
      -- TODO: fix - If this error message does not appear, the database has been closed.
      when (s == "SQLiteCheckpointer.save': Save key not found exception") $
        get >>= liftIO . closePactDb
      fail s
-- | In the case of failure when restoring from the checkpointer,
-- close db on failure, or update db state
updateOrCloseDb :: Either String PactDbState -> PactT ()
updateOrCloseDb = \case
  Left s  -> gets closePactDb >> fail s
  Right t -> updateState $! t

>>>>>>> 707d0900

setupConfig :: FilePath -> IO PactDbConfig
setupConfig configFile =
    Y.decodeFileEither configFile >>= \case
        Left e -> do
            putStrLn usage
            throwIO (userError ("Error loading config file: " ++ show e))
        Right v -> return v

toCommandConfig :: PactDbConfig -> P.CommandConfig
toCommandConfig PactDbConfig {..} = P.CommandConfig
    { _ccSqlite = mkSqliteConfig _pdbcPersistDir _pdbcPragmas
    , _ccEntity = Nothing
    , _ccGasLimit = _pdbcGasLimit
    , _ccGasRate = _pdbcGasRate
    }

-- SqliteConfig is part of Pact' CommandConfig datatype, which is used with both in-memory and
-- sqlite databases -- hence this is here and not in the Sqlite specific module
mkSqliteConfig :: Maybe FilePath -> [P.Pragma] -> Maybe P.SQLiteConfig
mkSqliteConfig (Just f) xs = Just $ P.SQLiteConfig f xs
mkSqliteConfig _ _ = Nothing

<<<<<<< HEAD
execTransactions :: MinerInfo -> [PactTransaction] -> PactT (Transactions, PactDbState)
execTransactions miner xs = do
    cpEnv <- ask
=======
execTransactions :: Bool -> MinerInfo -> [PactTransaction] -> PactT (Transactions, PactDbState)
execTransactions isGenesis miner txs = do
>>>>>>> 707d0900
    currentState <- get
    let dbEnvPersist' = _pdbsDbEnv $! currentState
    dbEnv' <- liftIO $ toEnv' dbEnvPersist'
<<<<<<< HEAD
    mvCmdState <- liftIO $ newMVar (_pdbsState currentState)

    prevTxId <- liftIO $
        case _pdbsExecMode currentState of
            P.Transactional tId -> return tId
            _anotherMode -> fail "Only Transactional ExecutionMode is supported"
    (txOuts, newTxId) <- liftIO $ do
        let f :: ([FullLogTxOutput], Word64) -> PactTransaction -> IO ([FullLogTxOutput], Word64)
            f (outs, prevId) PactTransaction {..} = do
                let newId = succ prevId
                (result, txLogs) <- liftIO $ applyPactCmd cpEnv dbEnv' mvCmdState
                                             (P.Transactional (P.TxId newId)) _ptCmd miner
                let txOut = FullLogTxOutput {_flCommandResult = P._crResult result, _flTxLogs = txLogs}
                return (txOut : outs, newId)
        foldM f ([], fromIntegral prevTxId) xs
=======
    mvCmdState <- liftIO $! newMVar (_pdbsState currentState)
    txOuts <- traverse (applyPactCmd isGenesis dbEnv' mvCmdState miner) txs
>>>>>>> 707d0900
    newCmdState <- liftIO $! readMVar mvCmdState
    newEnvPersist' <- liftIO $! toEnvPersist' dbEnv'
    let updatedState = PactDbState
          { _pdbsDbEnv = newEnvPersist'
          , _pdbsState = newCmdState
          , _pdbsExecMode = P.Transactional $ P.TxId newTxId
          }
<<<<<<< HEAD
    return (Transactions (zip xs (reverse txOuts)), updatedState)
=======
    return (Transactions (txs `zip` txOuts), updatedState)
>>>>>>> 707d0900

applyPactCmd
    :: Bool -- ^ Is genesis block?
    -> Env' -- ^ Pact Db Env
    -> MVar P.CommandState
    -> MinerInfo
    -> PactTransaction
    -> PactT FullLogTxOutput
applyPactCmd isGenesis (Env' dbEnv) cmdState miner tx = do
    cpEnv <- ask
    -- Is it true that exec mode is always transactional at this level?
    let execMode = P.Transactional $ P.TxId (_ptTxId tx)
        cmd = _ptCmd tx
        logger = _cpeLogger cpEnv
        gasModel = cpEnv ^. cpeGasEnv . P.geGasModel
        -- type signature ensures correct inference
        procCmd :: P.ProcessedCommand P.PublicMeta P.ParsedCode
        procCmd = P.verifyCommand cmd

    (result, txLogs) <- liftIO $! if isGenesis
      then applyGenesisCmd logger Nothing dbEnv cmdState execMode cmd procCmd
      else applyCmd logger Nothing miner dbEnv
           cmdState gasModel execMode cmd procCmd

    pure $! FullLogTxOutput (P._crResult result) txLogs


updateState :: PactDbState  -> PactT ()
updateState PactDbState {..} = do
    pdbsDbEnv .= _pdbsDbEnv
    pdbsState .= _pdbsState

-- TODO: get from config
pactFilesDir :: String
pactFilesDir = "test/config/"

----------------------------------------------------------------------------------------------------
-- TODO: Replace these placeholders with the real API functions:
----------------------------------------------------------------------------------------------------
transactionsFromHeader :: MemPoolAccess -> BlockHeader -> IO [PactTransaction]
transactionsFromHeader memPoolAccess bHeader =
    -- MemPoolAccess will be replaced with looking up transactsion from header...
    memPoolAccess (_blockHeight bHeader)
----------------------------------------------------------------------------------------------------<|MERGE_RESOLUTION|>--- conflicted
+++ resolved
@@ -34,22 +34,16 @@
 import Control.Monad.State
 
 import qualified Data.Aeson as A
+import Data.ByteString (ByteString)
 import Data.Maybe
 import qualified Data.Sequence as Seq
 import Data.String.Conv (toS)
-<<<<<<< HEAD
 import Data.Word
-=======
->>>>>>> 707d0900
 import qualified Data.Yaml as Y
 
 import qualified Pact.Gas as P
 import qualified Pact.Interpreter as P
 import qualified Pact.Types.Command as P
-<<<<<<< HEAD
-import qualified Pact.Types.Gas as P
-=======
->>>>>>> 707d0900
 import qualified Pact.Types.Hash as P
 import qualified Pact.Types.Logger as P
 import qualified Pact.Types.Runtime as P
@@ -68,10 +62,6 @@
 import Chainweb.Pact.TransactionExec (applyCmd, applyGenesisCmd)
 import Chainweb.Pact.Utils (closePactDb, toEnv', toEnvPersist')
 import Chainweb.Pact.Types
-<<<<<<< HEAD
-import Chainweb.Pact.Utils
-=======
->>>>>>> 707d0900
 import Chainweb.Payload
 
 initPactService :: TQueue RequestMsg -> MemPoolAccess -> IO ()
@@ -115,21 +105,10 @@
         msg <- liftIO $ getNextRequest reqQ
         case msg of
             CloseMsg -> return ()
-<<<<<<< HEAD
-            LocalReq{..} -> error "Local requests not implemented yet"
-            NewBlockReq {..} -> do
-                txs <- execNewBlock memPoolAccess _newBlockHeader
-                liftIO $ putMVar _newResultVar $ toNewBlockResults txs
-                go
-            ValidateBlockReq {..} -> do
-                txs <- execValidateBlock memPoolAccess _valBlockHeader
-                liftIO $ putMVar _valResultVar $ toValidateBlockResults txs
-=======
             LocalMsg LocalReq{..} -> error "Local requests not implemented yet"
             NewBlockMsg NewBlockReq {..} -> do
                 txs <- execNewBlock memPoolAccess _newBlockHeader
                 liftIO $ putMVar _newResultVar $ toNewBlockResults txs
->>>>>>> 707d0900
                 go
             ValidateBlockMsg ValidateBlockReq {..} -> do
                 txs <- execValidateBlock memPoolAccess _valBlockHeader
@@ -162,35 +141,6 @@
     let oldSeq = Seq.fromList $ _transactionPairs ts
         newSeq = bimap toCWTransaction toCWOutput <$> oldSeq
 
-<<<<<<< HEAD
-toHashedLogTxOutput :: FullLogTxOutput -> HashedLogTxOutput
-toHashedLogTxOutput FullLogTxOutput{..} =
-    let e = A.encode _flTxLogs
-        hashed = P.hash $ toS e
-    in HashedLogTxOutput
-        { _hlCommandResult = _flCommandResult
-        , _hlTxLogHash = hashed
-        }
-
-toCWTransaction :: PactTransaction -> Transaction
-toCWTransaction pTrans =
-    let pCmd = _ptCmd pTrans
-        ptBytes = A.encode pCmd
-    in Transaction { _transactionBytes = toS ptBytes }
-
-toCWOutput :: FullLogTxOutput -> TransactionOutput
-toCWOutput flOut =
-    let hashedLogOut = toHashedLogTxOutput flOut
-        outBytes = A.encode hashedLogOut
-    in TransactionOutput { _transactionOutputBytes = toS outBytes }
-
-toNewBlockResults :: Transactions -> (BlockTransactions, BlockPayloadHash)
-toNewBlockResults ts =
-    let oldSeq = Seq.fromList $ _transactionPairs ts
-        newSeq = bimap toCWTransaction toCWOutput <$> oldSeq
-
-=======
->>>>>>> 707d0900
         seqTrans = fst <$> newSeq
         blockTrans = snd $ newBlockTransactions seqTrans
 
@@ -257,17 +207,6 @@
 
     (results, updatedState) <- execTransactions isGenesisBlock miner trans
     put updatedState
-<<<<<<< HEAD
-    estate <- liftIO $ save _cpeCheckpointer (_blockHeight currHeader) (_blockHash currHeader)
-                       (liftA3 PactDbState _pdbsDbEnv _pdbsState _pdbsExecMode updatedState)
-    _ <- case estate of
-        Left s -> do -- TODO: fix - If this error message does not appear, the db has been closed.
-            when (s == "SQLiteCheckpointer.save': Save key not found exception")
-                (get >>= liftIO . closePactDb)
-            fail s
-        Right _ -> return results
-    return results
-=======
     dbState <- liftIO $! save checkPointer bHeight bHash updatedState
     either dbClosedErr (const (pure results)) dbState
   where
@@ -284,8 +223,6 @@
   Left s  -> gets closePactDb >> fail s
   Right t -> updateState $! t
 
->>>>>>> 707d0900
-
 setupConfig :: FilePath -> IO PactDbConfig
 setupConfig configFile =
     Y.decodeFileEither configFile >>= \case
@@ -308,37 +245,25 @@
 mkSqliteConfig (Just f) xs = Just $ P.SQLiteConfig f xs
 mkSqliteConfig _ _ = Nothing
 
-<<<<<<< HEAD
-execTransactions :: MinerInfo -> [PactTransaction] -> PactT (Transactions, PactDbState)
-execTransactions miner xs = do
-    cpEnv <- ask
-=======
 execTransactions :: Bool -> MinerInfo -> [PactTransaction] -> PactT (Transactions, PactDbState)
 execTransactions isGenesis miner txs = do
->>>>>>> 707d0900
+    -- cpEnv <- ask
     currentState <- get
     let dbEnvPersist' = _pdbsDbEnv $! currentState
     dbEnv' <- liftIO $ toEnv' dbEnvPersist'
-<<<<<<< HEAD
-    mvCmdState <- liftIO $ newMVar (_pdbsState currentState)
-
+    mvCmdState <- liftIO $! newMVar (_pdbsState currentState)
     prevTxId <- liftIO $
         case _pdbsExecMode currentState of
             P.Transactional tId -> return tId
             _anotherMode -> fail "Only Transactional ExecutionMode is supported"
-    (txOuts, newTxId) <- liftIO $ do
-        let f :: ([FullLogTxOutput], Word64) -> PactTransaction -> IO ([FullLogTxOutput], Word64)
+    (txOuts, newTxId) <- do
+        let f :: ([FullLogTxOutput], Word64) -> PactTransaction -> PactT ([FullLogTxOutput], Word64)
             f (outs, prevId) PactTransaction {..} = do
-                let newId = succ prevId
-                (result, txLogs) <- liftIO $ applyPactCmd cpEnv dbEnv' mvCmdState
-                                             (P.Transactional (P.TxId newId)) _ptCmd miner
-                let txOut = FullLogTxOutput {_flCommandResult = P._crResult result, _flTxLogs = txLogs}
-                return (txOut : outs, newId)
-        foldM f ([], fromIntegral prevTxId) xs
-=======
-    mvCmdState <- liftIO $! newMVar (_pdbsState currentState)
-    txOuts <- traverse (applyPactCmd isGenesis dbEnv' mvCmdState miner) txs
->>>>>>> 707d0900
+              let newId = succ prevId
+              txOut <- applyPactCmd isGenesis dbEnv' mvCmdState _ptCmd
+                                   (P.Transactional (P.TxId newId)) miner
+              return (txOut : outs, newId)
+        foldM f ([], fromIntegral prevTxId) txs
     newCmdState <- liftIO $! readMVar mvCmdState
     newEnvPersist' <- liftIO $! toEnvPersist' dbEnv'
     let updatedState = PactDbState
@@ -346,37 +271,30 @@
           , _pdbsState = newCmdState
           , _pdbsExecMode = P.Transactional $ P.TxId newTxId
           }
-<<<<<<< HEAD
-    return (Transactions (zip xs (reverse txOuts)), updatedState)
-=======
-    return (Transactions (txs `zip` txOuts), updatedState)
->>>>>>> 707d0900
+    return (Transactions (txs `zip` (reverse txOuts)), updatedState)
 
 applyPactCmd
-    :: Bool -- ^ Is genesis block?
-    -> Env' -- ^ Pact Db Env
+    :: Bool
+    -> Env'
     -> MVar P.CommandState
+    -> P.Command ByteString
+    -> P.ExecutionMode
     -> MinerInfo
-    -> PactTransaction
     -> PactT FullLogTxOutput
-applyPactCmd isGenesis (Env' dbEnv) cmdState miner tx = do
+applyPactCmd isGenesis (Env' dbEnv) cmdState cmd execMode miner = do
     cpEnv <- ask
-    -- Is it true that exec mode is always transactional at this level?
-    let execMode = P.Transactional $ P.TxId (_ptTxId tx)
-        cmd = _ptCmd tx
-        logger = _cpeLogger cpEnv
+    let logger = _cpeLogger cpEnv
         gasModel = cpEnv ^. cpeGasEnv . P.geGasModel
         -- type signature ensures correct inference
         procCmd :: P.ProcessedCommand P.PublicMeta P.ParsedCode
         procCmd = P.verifyCommand cmd
 
     (result, txLogs) <- liftIO $! if isGenesis
-      then applyGenesisCmd logger Nothing dbEnv cmdState execMode cmd procCmd
-      else applyCmd logger Nothing miner dbEnv
-           cmdState gasModel execMode cmd procCmd
+        then applyGenesisCmd logger Nothing dbEnv cmdState execMode cmd procCmd
+        else applyCmd logger Nothing miner dbEnv
+             cmdState gasModel execMode cmd procCmd
 
     pure $! FullLogTxOutput (P._crResult result) txLogs
-
 
 updateState :: PactDbState  -> PactT ()
 updateState PactDbState {..} = do
