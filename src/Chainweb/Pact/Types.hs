{-# LANGUAGE BangPatterns #-}
{-# LANGUAGE DeriveFunctor #-}
{-# LANGUAGE DeriveGeneric #-}
{-# LANGUAGE GeneralizedNewtypeDeriving #-}
{-# LANGUAGE LambdaCase #-}
{-# LANGUAGE OverloadedStrings #-}
{-# LANGUAGE RankNTypes #-}
{-# LANGUAGE RecordWildCards #-}
{-# LANGUAGE StrictData #-}
{-# LANGUAGE TemplateHaskell #-}
-- |
-- Module: Chainweb.Pact.Types
-- Copyright: Copyright © 2018 Kadena LLC.
-- License: See LICENSE file
-- Maintainer: Mark Nichols <mark@kadena.io>
-- Stability: experimental
--
-- Pact Types module for Chainweb
--
module Chainweb.Pact.Types
  ( -- * Misc helpers
    Transactions(..)
  , GasSupply(..)
  , GasId(..)
  , EnforceCoinbaseFailure(..)
  , CoinbaseUsePrecompiled(..)

    -- * Transaction State
  , TransactionState(..)
  , txGasModel
  , txGasLimit
  , txGasUsed
  , txGasId
  , txLogs
  , txCache

    -- * Transaction Env
  , TransactionEnv(..)
  , txMode
  , txDbEnv
  , txLogger
  , txPublicData
  , txSpvSupport
  , txNetworkId
  , txGasPrice
  , txRequestKey
  , txExecutionConfig

    -- * Transaction Execution Monad
  , TransactionM(..)
  , runTransactionM
  , evalTransactionM
  , execTransactionM

    -- * Pact Service Env
  , PactServiceEnv(..)
  , psMempoolAccess
  , psCheckpointEnv
  , psPdb
  , psBlockHeaderDb
  , psGasModel
  , psMinerRewards
  , psReorgLimit
  , psOnFatalError
  , psVersion
  , psValidateHashesOnReplay
  , psAllowReadsInLocal

    -- * Pact Service State
  , PactServiceState(..)
  , psStateValidated
  , psInitCache
  , psBlockHeight
  , psBlockTime
  , psParentHash
  , psSpvSupport

    -- * Pact Service Monad
  , PactServiceM(..)
  , runPactServiceM
  , evalPactServiceM
  , execPactServiceM
  , mkPublicData
  , mkPublicData'

    -- * types
  , ModuleCache

  -- * miscellaneous
  , defaultOnFatalError
  , defaultReorgLimit
  , mkExecutionConfig
  , defaultPactServiceConfig
  ) where

import Control.Exception (asyncExceptionFromException, asyncExceptionToException, throw)
import Control.Lens hiding ((.=))
import Control.Monad.Catch
import Control.Monad.Fail
import Control.Monad.Reader
import Control.Monad.State.Strict


import Data.Aeson hiding (Error)
import Data.HashMap.Strict (HashMap)
import qualified Data.Set as S
import Data.Text (pack, unpack, Text)
import Data.Tuple.Strict (T2)
import Data.Vector (Vector)
import Data.Word

import System.LogLevel

-- internal pact modules

import Pact.Interpreter (PactDbEnv)
import Pact.Parse (ParsedDecimal)
import Pact.Types.ChainId (NetworkId)
import Pact.Types.ChainMeta
import Pact.Types.Command
import Pact.Types.Gas
import Pact.Types.Logger
import Pact.Types.Names
import Pact.Types.Persistence (ExecutionMode, TxLog)
import Pact.Types.Runtime (ExecutionConfig(..), ExecutionFlag(..), ModuleData)
import Pact.Types.SPV
import Pact.Types.Term (PactId(..), Ref)

-- internal chainweb modules

import Chainweb.BlockCreationTime
import Chainweb.BlockHash
import Chainweb.BlockHeader
import Chainweb.BlockHeight
import Chainweb.BlockHeaderDB
import Chainweb.Miner.Pact
import Chainweb.Pact.Backend.Types
import Chainweb.Pact.Service.Types
import Chainweb.Payload.PayloadStore
import Chainweb.Time
import Chainweb.Transaction
import Chainweb.Utils
import Chainweb.Version


data Transactions = Transactions
    { _transactionPairs :: !(Vector (ChainwebTransaction, CommandResult [TxLog Value]))
    , _transactionCoinbase :: !(CommandResult [TxLog Value])
    } deriving (Eq, Show)

<<<<<<< HEAD
-- | No installs or history
restrictiveExecutionConfig :: ExecutionConfig
restrictiveExecutionConfig = ExecutionConfig False False

permissiveExecutionConfig :: ExecutionConfig
permissiveExecutionConfig = ExecutionConfig True True

-- | Only allow installs
justInstallsExecutionConfig :: ExecutionConfig
justInstallsExecutionConfig = ExecutionConfig True False
=======
data PactDbStatePersist = PactDbStatePersist
    { _pdbspRestoreFile :: !(Maybe FilePath)
    , _pdbspPactDbState :: !PactDbState
    }
makeLenses ''PactDbStatePersist

mkExecutionConfig :: [ExecutionFlag] -> ExecutionConfig
mkExecutionConfig = ExecutionConfig . S.fromList
>>>>>>> 288714c2

-- -------------------------------------------------------------------------- --
-- Coinbase output utils

-- | Indicates a computed gas charge (gas amount * gas price)
newtype GasSupply = GasSupply { _gasSupply :: ParsedDecimal }
   deriving (Eq,Ord,Num,Real,Fractional,ToJSON,FromJSON)
instance Show GasSupply where show (GasSupply g) = show g

newtype GasId = GasId PactId deriving (Eq, Show)

-- | Whether to enforce coinbase failures, failing the block,
-- or be backward-compatible and allow.
-- Backward-compat fix is to enforce in new block, but ignore in validate.
--
newtype EnforceCoinbaseFailure = EnforceCoinbaseFailure Bool

-- | Always use precompiled templates in coinbase or use date rule.
newtype CoinbaseUsePrecompiled = CoinbaseUsePrecompiled Bool

type ModuleCache = HashMap ModuleName (ModuleData Ref, Bool)

-- -------------------------------------------------------------------- --
-- Tx Execution Service Monad

-- | Transaction execution state
--
data TransactionState = TransactionState
    { _txCache :: ModuleCache
    , _txLogs :: [TxLog Value]
    , _txGasUsed :: !Gas
    , _txGasId :: !(Maybe GasId)
    , _txGasModel :: !GasModel
    }
makeLenses ''TransactionState

-- | Transaction execution env
--
data TransactionEnv db = TransactionEnv
    { _txMode :: !ExecutionMode
    , _txDbEnv :: PactDbEnv db
    , _txLogger :: !Logger
    , _txPublicData :: !PublicData
    , _txSpvSupport :: !SPVSupport
    , _txNetworkId :: !(Maybe NetworkId)
    , _txGasPrice :: !GasPrice
    , _txRequestKey :: !RequestKey
    , _txGasLimit :: !Gas
    , _txExecutionConfig :: !ExecutionConfig
    }
makeLenses ''TransactionEnv

-- | The transaction monad used in transaction execute. The reader
-- environment is the a Pact command env, writer is a list of json-ified
-- tx logs, and transaction state consists of a module cache, gas env,
-- and log values.
--
newtype TransactionM db a = TransactionM
    { _unTransactionM
        :: ReaderT (TransactionEnv db) (StateT TransactionState IO) a
    } deriving
      ( Functor, Applicative, Monad
      , MonadReader (TransactionEnv db)
      , MonadState TransactionState
      , MonadThrow, MonadCatch, MonadMask
      , MonadIO
      , MonadFail
      )

-- | Run a 'TransactionM' computation given some initial
-- reader and state values, returning the full range of
-- results in a strict tuple
--
runTransactionM
    :: forall db a
    . TransactionEnv db
      -- ^ initial reader env
    -> TransactionState
      -- ^ initial state
    -> TransactionM db a
      -- ^ computation to execute
    -> IO (T2 a TransactionState)
runTransactionM tenv txst act
    = view (from _T2)
    <$> runStateT (runReaderT (_unTransactionM act) tenv) txst

-- | Run a 'TransactionM' computation given some initial
-- reader and state values, discarding the final state.
--
evalTransactionM
    :: forall db a
    . TransactionEnv db
      -- ^ initial reader env
    -> TransactionState
      -- ^ initial state
    -> TransactionM db a
    -> IO a
evalTransactionM tenv txst act
    = evalStateT (runReaderT (_unTransactionM act) tenv) txst

-- | Run a 'TransactionM' computation given some initial
-- reader and state values, returning just the final state.
--
execTransactionM
    :: forall db a
    . TransactionEnv db
      -- ^ initial reader env
    -> TransactionState
      -- ^ initial state
    -> TransactionM db a
    -> IO TransactionState
execTransactionM tenv txst act
    = execStateT (runReaderT (_unTransactionM act) tenv) txst

-- -------------------------------------------------------------------- --
-- Pact Service Monad

data PactServiceEnv cas = PactServiceEnv
    { _psMempoolAccess :: !(Maybe MemPoolAccess)
    , _psCheckpointEnv :: !CheckpointEnv
    , _psPdb :: !(PayloadDb cas)
    , _psBlockHeaderDb :: !BlockHeaderDb
    , _psGasModel :: !GasModel
    , _psMinerRewards :: !MinerRewards
    , _psReorgLimit :: {-# UNPACK #-} !Word64
    , _psOnFatalError :: forall a. PactException -> Text -> IO a
    , _psVersion :: ChainwebVersion
    , _psValidateHashesOnReplay :: !Bool
    , _psAllowReadsInLocal :: !Bool
    }
makeLenses ''PactServiceEnv

instance HasChainwebVersion (PactServiceEnv c) where
    _chainwebVersion = _chainwebVersion . _psBlockHeaderDb
    {-# INLINE _chainwebVersion #-}

instance HasChainId (PactServiceEnv c) where
    _chainId = _chainId . _psBlockHeaderDb
    {-# INLINE _chainId #-}

defaultReorgLimit :: Word64
defaultReorgLimit = 480

defaultPactServiceConfig :: PactServiceConfig
defaultPactServiceConfig = PactServiceConfig
      { _pactReorgLimit = fromIntegral $ defaultReorgLimit
      , _pactRevalidate = True
      , _pactQueueSize = 1000
      , _pactResetDb = True
      , _pactAllowReadsInLocal = False
      }


newtype ReorgLimitExceeded = ReorgLimitExceeded Text

instance Show ReorgLimitExceeded where
  show (ReorgLimitExceeded t) = "reorg limit exceeded: \n" <> unpack t

instance Exception ReorgLimitExceeded where
    fromException = asyncExceptionFromException
    toException = asyncExceptionToException


defaultOnFatalError :: forall a. (LogLevel -> Text -> IO ()) -> PactException -> Text -> IO a
defaultOnFatalError lf pex t = do
    lf Error errMsg
    throw $ ReorgLimitExceeded errMsg
  where
    errMsg = pack (show pex) <> "\n" <> t

data PactServiceState = PactServiceState
    { _psStateValidated :: !(Maybe BlockHeader)
    , _psInitCache :: !ModuleCache
    , _psBlockHeight :: {-# UNPACK #-} !BlockHeight
    , _psBlockTime :: {-# UNPACK #-} !BlockCreationTime
    , _psParentHash :: !(Maybe BlockHash)
    , _psSpvSupport :: !SPVSupport
    }
makeLenses ''PactServiceState

-- | Construct the transaction 'PublicData' from given public
-- metadata and the current pact service state.
--
mkPublicData :: Text -> PublicMeta -> PactServiceM cas PublicData
mkPublicData src pm = do
    BlockHash ph <- use psParentHash >>= \case
        Nothing -> internalError
          $ "mkPublicData: "
          <> src
          <> ": Parent hash not set"
        Just a -> return a
    BlockHeight !bh <- use psBlockHeight
    BlockCreationTime (Time (TimeSpan (Micros !bt))) <- use psBlockTime
    return $ PublicData pm bh bt (toText ph)

-- | A useful variant of 'mkPublicData' which constructs a transaction 'PublicData'
-- instance given both public meta and blockheader info
--
mkPublicData' :: PublicMeta -> BlockHash -> PactServiceM cas PublicData
mkPublicData' pm (BlockHash ph)= do
    BlockHeight !bh <- use psBlockHeight
    BlockCreationTime (Time (TimeSpan (Micros !bt))) <- use psBlockTime
    return $ PublicData pm bh bt (toText ph)


newtype PactServiceM cas a = PactServiceM
  { _unPactServiceM ::
       ReaderT (PactServiceEnv cas) (StateT PactServiceState IO) a
  } deriving
    ( Functor, Applicative, Monad
    , MonadReader (PactServiceEnv cas)
    , MonadState PactServiceState
    , MonadThrow, MonadCatch, MonadMask
    , MonadIO
    , MonadFail
    )

-- | Run a 'PactServiceM' computation given some initial
-- reader and state values, returning final value and
-- final program state
--
runPactServiceM
    :: PactServiceState
    -> PactServiceEnv cas
    -> PactServiceM cas a
    -> IO (T2 a PactServiceState)
runPactServiceM st env act
    = view (from _T2)
    <$> runStateT (runReaderT (_unPactServiceM act) env) st


-- | Run a 'PactServiceM' computation given some initial
-- reader and state values, discarding final state
--
evalPactServiceM
    :: PactServiceState
    -> PactServiceEnv cas
    -> PactServiceM cas a
    -> IO a
evalPactServiceM st env act
    = evalStateT (runReaderT (_unPactServiceM act) env) st

-- | Run a 'PactServiceM' computation given some initial
-- reader and state values, discarding final state
--
execPactServiceM
    :: PactServiceState
    -> PactServiceEnv cas
    -> PactServiceM cas a
    -> IO PactServiceState
execPactServiceM st env act
    = execStateT (runReaderT (_unPactServiceM act) env) st<|MERGE_RESOLUTION|>--- conflicted
+++ resolved
@@ -143,23 +143,12 @@
 import Chainweb.Version
 
 
+
 data Transactions = Transactions
     { _transactionPairs :: !(Vector (ChainwebTransaction, CommandResult [TxLog Value]))
     , _transactionCoinbase :: !(CommandResult [TxLog Value])
     } deriving (Eq, Show)
 
-<<<<<<< HEAD
--- | No installs or history
-restrictiveExecutionConfig :: ExecutionConfig
-restrictiveExecutionConfig = ExecutionConfig False False
-
-permissiveExecutionConfig :: ExecutionConfig
-permissiveExecutionConfig = ExecutionConfig True True
-
--- | Only allow installs
-justInstallsExecutionConfig :: ExecutionConfig
-justInstallsExecutionConfig = ExecutionConfig True False
-=======
 data PactDbStatePersist = PactDbStatePersist
     { _pdbspRestoreFile :: !(Maybe FilePath)
     , _pdbspPactDbState :: !PactDbState
@@ -168,7 +157,6 @@
 
 mkExecutionConfig :: [ExecutionFlag] -> ExecutionConfig
 mkExecutionConfig = ExecutionConfig . S.fromList
->>>>>>> 288714c2
 
 -- -------------------------------------------------------------------------- --
 -- Coinbase output utils
