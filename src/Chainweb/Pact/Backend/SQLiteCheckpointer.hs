-- |
-- Module: Chainweb.Pact.DiskCheckpoint
-- Copyright: Copyright © 2018 Kadena LL
-- License: See LICENSE file
-- Maintainer: Emmanuel Denloye-Ito <emmanuel@kadena.io>
-- Stability: experimental

-- Pact SQLite checkpoint module for Chainweb

module Chainweb.Pact.Backend.SQLiteCheckpointer where

<<<<<<< HEAD
import Chainweb.Pact.Types
import Chainweb.BlockHeader
=======
import Data.HashMap.Strict (HashMap)
import qualified Data.HashMap.Strict as HMS
import Data.IORef

import qualified Pact.Types.Logger as P
>>>>>>> a1a8dcc4
import qualified Pact.Types.Runtime as P
import qualified Pact.Types.Server as P

-- internal modules

import qualified Chainweb.BlockHeader as C
import Chainweb.Pact.Types

initSQLiteCheckpointEnv = undefined

<<<<<<< HEAD
initSQLiteCheckpointEnv :: P.CommandConfig ->  P.Logger -> P.GasEnv -> IO CheckpointEnv'
initSQLiteCheckpointEnv cmdConfig logger gasEnv = do
  theStore <- newIORef HMS.empty
  return $
    CheckpointEnv'
      CheckpointEnv
         { _cpeCheckpointer =
             Checkpointer
               {_cRestore = restore, _cPrepare = prepare, _cSave = save}
         , _cpeCommandConfig = cmdConfig
         , _cpeCheckpointStore = theStore
         , _cpeLogger = logger
         , _cpeGasEnv = gasEnv
         }

restore ::
     BlockHeight
  -> BlockPayloadHash
  -> CheckpointData
  -> IORef (HashMap (BlockHeight, BlockPayloadHash) FilePath)
  -> IO ()
restore _height _hash _cdata _store = undefined

prepare ::
     BlockHeight
  -> BlockPayloadHash
  -> OpMode
  -> CheckpointData
  -> IORef (HashMap (BlockHeight, BlockPayloadHash) FilePath)
  -> IO (Either String (HashMap (BlockHeight, BlockPayloadHash) FilePath))
prepare _height _hash _opmode _cdata _store = undefined

save ::
     BlockHeight
  -> BlockPayloadHash
  -> OpMode
  -> CheckpointData
  -> IORef (HashMap (BlockHeight, BlockPayloadHash) FilePath)
  -> IO ()
save _height _hash _opmode _cdata _store = undefined
=======
restore = undefined
prepare = undefined
save = undefined
>>>>>>> a1a8dcc4
<|MERGE_RESOLUTION|>--- conflicted
+++ resolved
@@ -9,16 +9,13 @@
 
 module Chainweb.Pact.Backend.SQLiteCheckpointer where
 
-<<<<<<< HEAD
 import Chainweb.Pact.Types
 import Chainweb.BlockHeader
-=======
 import Data.HashMap.Strict (HashMap)
 import qualified Data.HashMap.Strict as HMS
 import Data.IORef
 
 import qualified Pact.Types.Logger as P
->>>>>>> a1a8dcc4
 import qualified Pact.Types.Runtime as P
 import qualified Pact.Types.Server as P
 
@@ -29,7 +26,6 @@
 
 initSQLiteCheckpointEnv = undefined
 
-<<<<<<< HEAD
 initSQLiteCheckpointEnv :: P.CommandConfig ->  P.Logger -> P.GasEnv -> IO CheckpointEnv'
 initSQLiteCheckpointEnv cmdConfig logger gasEnv = do
   theStore <- newIORef HMS.empty
@@ -69,9 +65,4 @@
   -> CheckpointData
   -> IORef (HashMap (BlockHeight, BlockPayloadHash) FilePath)
   -> IO ()
-save _height _hash _opmode _cdata _store = undefined
-=======
-restore = undefined
-prepare = undefined
-save = undefined
->>>>>>> a1a8dcc4
+save _height _hash _opmode _cdata _store = undefined