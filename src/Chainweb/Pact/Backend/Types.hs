-- |
-- Module: Chainweb.Pact.Backend.Types
-- Copyright: Copyright © 2018 Kadena LLC.
-- License: See LICENSE file
-- Maintainer: Mark Nichols <mark@kadena.io>
-- Stability: experimental
--
-- Chainweb / Pact Types module for various database backends

{-# LANGUAGE DeriveGeneric #-}
{-# LANGUAGE ExistentialQuantification #-}
{-# LANGUAGE TemplateHaskell #-}
{-# LANGUAGE RankNTypes #-}

module Chainweb.Pact.Backend.Types
  ( PactDbConfig(..) , pdbcGasLimit , pdbcGasRate , pdbcLogDir , pdbcPersistDir , pdbcPragmas
<<<<<<< HEAD
  , PactDbState(..), pdbsDbEnv ,pdbsState
  , PactDbState'(..)
=======
  , PactDbState(..) , pdbsCommandConfig , pdbsDbEnv , pdbsGasEnv , pdbsLogger, pdbsState
  -- , PactDbState'(..)
>>>>>>> d7bb1fab
  , usage
  , CheckpointEnv(..), cpeCheckpointStore , cpeCommandConfig, cpeCheckpointer
  , CheckpointData(..), cpPactDbEnv, cpRefStore, cpPacts
  , Checkpointer(..), cRestore, cPrepare, cSave
  , Env'(..)
  , OpMode(..)
  , PactDbBackend
  ) where

import qualified Chainweb.BlockHeader as C
import qualified Pact.Types.Runtime as P
import qualified Pact.Interpreter as P
import qualified Pact.Persist.Pure as P
import qualified Pact.Persist.SQLite as P
import qualified Pact.PersistPactDb as P
<<<<<<< HEAD
=======
import qualified Pact.Types.Logger as P
>>>>>>> d7bb1fab
import qualified Pact.Types.Server as P

import Control.Lens
import Data.Aeson
import GHC.Generics
import Data.Map.Strict (Map)

class PactDbBackend e where

instance PactDbBackend P.PureDb where
instance PactDbBackend P.SQLite where

<<<<<<< HEAD
data PactDbState e = PactDbState
  { _pdbsDbEnv :: P.PactDbEnv (P.DbEnv e)
=======
data Env' = forall a. PactDbBackend a => Env' (P.PactDbEnv (P.DbEnv a))

data PactDbState = PactDbState
  { _pdbsCommandConfig :: P.CommandConfig
  , _pdbsDbEnv :: Env'
>>>>>>> d7bb1fab
  , _pdbsState :: P.CommandState
  }
makeLenses ''PactDbState

data PactDbConfig = PactDbConfig {
  _pdbcPersistDir :: Maybe FilePath,
  _pdbcLogDir :: FilePath,
  _pdbcPragmas :: [P.Pragma],
  _pdbcGasLimit :: Maybe Int,
  _pdbcGasRate :: Maybe Int
  } deriving (Eq,Show,Generic)
instance FromJSON PactDbConfig
makeLenses ''PactDbConfig

usage :: String
usage =
  "Config file is YAML format with the following properties: \n\
  \persistDir - Directory for database files. \n\
  \logDir     - Directory for HTTP logs \n\
  \pragmas    - SQLite pragmas to use with persistence DBs \n\
  \gasLimit   - Gas limit for each transaction, defaults to 0 \n\
  \gasRate    - Gas price per action, defaults to 0 \n\
  \\n"

data OpMode
  = NewBlock
  | Validation

data CheckpointData = CheckpointData
  { _cpPactDbEnv :: Env'
  , _cpRefStore :: P.RefStore
  , _cpPacts :: Map P.TxId P.CommandPact
  }

makeLenses ''CheckpointData

data Checkpointer c = Checkpointer
  { _cRestore :: C.BlockHeight -> P.Hash -> CheckpointData -> c -> IO ()
  , _cPrepare :: C.BlockHeight -> P.Hash -> OpMode -> CheckpointData -> c -> IO (Either String c)
  , _cSave :: C.BlockHeight -> P.Hash -> OpMode -> CheckpointData -> c -> IO ()
  }
-- _cGetPactDbState :: Height -> P.Hash -> c -> IO PactDbState' -- MAYBE ADD THIS


makeLenses ''Checkpointer

data CheckpointEnv c = CheckpointEnv
  { _cpeCheckpointer    :: Checkpointer c
  , _cpeCommandConfig   :: P.CommandConfig
  , _cpeCheckpointStore :: c
  }

makeLenses ''CheckpointEnv<|MERGE_RESOLUTION|>--- conflicted
+++ resolved
@@ -14,15 +14,9 @@
 
 module Chainweb.Pact.Backend.Types
   ( PactDbConfig(..) , pdbcGasLimit , pdbcGasRate , pdbcLogDir , pdbcPersistDir , pdbcPragmas
-<<<<<<< HEAD
-  , PactDbState(..), pdbsDbEnv ,pdbsState
-  , PactDbState'(..)
-=======
-  , PactDbState(..) , pdbsCommandConfig , pdbsDbEnv , pdbsGasEnv , pdbsLogger, pdbsState
-  -- , PactDbState'(..)
->>>>>>> d7bb1fab
+  , PactDbState(..) , pdbsCommandConfig , pdbsDbEnv, pdbsState
   , usage
-  , CheckpointEnv(..), cpeCheckpointStore , cpeCommandConfig, cpeCheckpointer
+  , CheckpointEnv(..), cpeCheckpointStore , cpeCommandConfig, cpeCheckpointer, cpeLogger, cpeGasEnv
   , CheckpointData(..), cpPactDbEnv, cpRefStore, cpPacts
   , Checkpointer(..), cRestore, cPrepare, cSave
   , Env'(..)
@@ -36,10 +30,7 @@
 import qualified Pact.Persist.Pure as P
 import qualified Pact.Persist.SQLite as P
 import qualified Pact.PersistPactDb as P
-<<<<<<< HEAD
-=======
 import qualified Pact.Types.Logger as P
->>>>>>> d7bb1fab
 import qualified Pact.Types.Server as P
 
 import Control.Lens
@@ -52,16 +43,11 @@
 instance PactDbBackend P.PureDb where
 instance PactDbBackend P.SQLite where
 
-<<<<<<< HEAD
-data PactDbState e = PactDbState
-  { _pdbsDbEnv :: P.PactDbEnv (P.DbEnv e)
-=======
 data Env' = forall a. PactDbBackend a => Env' (P.PactDbEnv (P.DbEnv a))
 
 data PactDbState = PactDbState
   { _pdbsCommandConfig :: P.CommandConfig
   , _pdbsDbEnv :: Env'
->>>>>>> d7bb1fab
   , _pdbsState :: P.CommandState
   }
 makeLenses ''PactDbState
@@ -112,6 +98,8 @@
   { _cpeCheckpointer    :: Checkpointer c
   , _cpeCommandConfig   :: P.CommandConfig
   , _cpeCheckpointStore :: c
+  , _cpeLogger :: P.Logger
+  , _cpeGasEnv :: P.GasEnv
   }
 
 makeLenses ''CheckpointEnv