--- conflicted
+++ resolved
@@ -55,13 +55,7 @@
 import System.Time.Extra
 
 import Test.Tasty
-<<<<<<< HEAD
-import Test.Tasty.Golden
 import Test.Tasty.HUnit
-
-import Text.RawString.QQ (r)
-=======
->>>>>>> 8b493360
 
 import Pact.ApiReq (mkExec)
 import Pact.Parse (ParsedInteger(..), ParsedDecimal(..))
